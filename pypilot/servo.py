#!/usr/bin/env python
#
# This Program is free software; you can redistribute it and/or
# modify it under the terms of the GNU General Public
# License as published by the Free Software Foundation; either
# version 3 of the License, or (at your option) any later version.  

import os, math, sys
import time, json

from signalk.server import SignalKServer
from signalk.values import *
import autopilot
import select
import serial
from servo_calibration import *
import serialprobe

import fcntl
# these are not defined in python module
TIOCEXCL = 0x540C
TIOCNXCL = 0x540D

def sign(x):
    if x > 0:
        return 1
    if x < 0:
        return -1
    return 0

def interpolate(x, x0, x1, y0, y1):
    d = (x-x0)/(x1-x0)
    return (1-x) * y0 + d * y1

# the raspberry hw pwm servo driver uses
# the pwm0 output from the raspberry pi directly to
# a servo or motor controller
# there is no current feedback, instead a fault pin is used
class RaspberryHWPWMServoDriver(object):
    def __init__(self):
        import wiringpi
        wiringpi.wiringPiSetup()
        self.engaged = False

    def raw_command(self, command):
        if command == 0:
            stop()
            return

        if not self.engaged:
            wiringpi.pinMode(1, wiringpi.GPIO.PWM_OUTPUT)
            wiringpi.pwmSetMode( wiringpi.GPIO.PWM_MODE_MS )

            # fix this to make it higher resolution!!!
            wiringpi.pwmSetRange( 1000 )
            wiringpi.pwmSetClock( 400 )
            self.engaged = True
            
        clockcmd = 60 + 30*command
        clockcmd = int(min(110, max(36, clockcmd)))
        wiringpi.pwmWrite(1, clockcmd)

    def stop():
        wiringpi.pinMode(1, wiringpi.GPIO.PWM_INPUT)
        self.engaged = False
        
    def fault(self):
        return wiringpi.digitalRead(self.fault_pin)

    def errorpin_interrupt(self):
        if self.fault():
            self.stop()


# the arduino pypilot servo sketch is used and communication
# over serial port controllers the servo motor controller
# as well as voltage and current feedback
class ServoFlags(Value):
    SYNC = 1
    OVERTEMP = 2
    OVERCURRENT = 4
    ENGAGED = 8

    INVALID=16*1
    FWD_FAULTPIN=16*2
    REV_FAULTPIN=16*4

    MIN_RUDDER=256*1
    MAX_RUDDER=256*2
    CURRENT_RANGE=256*4

    DRIVER_MASK = 4095 # bits used for driver flags

    FWD_FAULT=4096*1 # overcurrent faults
    REV_FAULT=4096*2
    DRIVER_TIMEOUT = 4096*4

    def __init__(self, name):
        super(ServoFlags, self).__init__(name, 0)
          
    def strvalue(self):
        ret = ''
        if self.value & self.SYNC:
            ret += 'SYNC '
        if self.value & self.OVERTEMP:
            ret += 'OVERTEMP '
        if self.value & self.OVERCURRENT:
            ret += 'OVERCURRENT '
        if self.value & self.ENGAGED:
            ret += 'ENGAGED '
        if self.value & self.INVALID:
            ret += 'INVALID '
        if self.value & self.FWD_FAULTPIN:
            ret += 'FWD_FAULTPIN '
        if self.value & self.REV_FAULTPIN:
            ret += 'REV_FAULTPIN '
        if self.value & self.MIN_RUDDER:
            ret += 'MIN_RUDDER '
        if self.value & self.MAX_RUDDER:
            ret += 'MAX_RUDDER '
        if self.value & self.FWD_FAULT:
            ret += 'FWD_FAULT '
        if self.value & self.REV_FAULT:
            ret += 'REV_FAULT '
        if self.value & self.DRIVER_TIMEOUT:
            ret += 'DRIVER_TIMEOUT '
        return ret

    def setbit(self, bit, t=True):
        if t:
            self.update(self.value | bit)
        else:
            self.update(self.value & ~bit)

    def clearbit(self, bit):
        self.setbit(bit, False)
            
    def fwd_fault(self):
        self.update((self.value | ServoFlags.FWD_FAULT) \
                    & ~ServoFlags.REV_FAULT)

    def rev_fault(self):
        self.update((self.value | ServoFlags.REV_FAULT) \
                    & ~ServoFlags.FWD_FAULT)
        
    def get_signalk(self):
        return '{"' + self.name + '": {"value": "' + self.strvalue() + '"}}'

class ServoTelemetry(object):
    FLAGS = 1
    CURRENT = 2
    VOLTAGE = 4
    SPEED = 8
    POSITION = 16
    CONTROLLER_TEMP = 32
    MOTOR_TEMP = 64
    RUDDER_POS = 128

# a property which records the time when it is updated
class TimedProperty(Property):
    def __init__(self, name, initial):
        super(TimedProperty, self).__init__(name, initial)
        self.time = 0

    def set(self, value):
        self.time = time.time()
        return super(TimedProperty, self).set(value)
    
class Servo(object):
    calibration_filename = autopilot.pypilot_dir + 'servocalibration'

    def __init__(self, server):
        self.server = server
        self.lastdir = 0 # doesn't matter

        self.servo_calibration = ServoCalibration(self)
        self.calibration = self.Register(JSONValue, 'calibration', {})
        self.load_calibration()

        self.min_speed = self.Register(RangeProperty, 'min_speed', 1, 0, 1, persistent=True)
        self.max_speed = self.Register(RangeProperty, 'max_speed', 1, 0, 1, persistent=True)

        self.faults = self.Register(Property, 'faults', 0)

        # power usage
        self.command = self.Register(TimedProperty, 'command', 0)
        self.current_timestamp = time.time()
        timestamp = server.TimeStamp('servo')
        self.voltage = self.Register(SensorValue, 'voltage', timestamp)
        self.current = self.Register(SensorValue, 'current', timestamp)
        self.controller_temp = self.Register(SensorValue, 'controller_temp', timestamp)
        self.motor_temp = self.Register(SensorValue, 'motor_temp', timestamp)

        self.rudder_pos = self.Register(SensorValue, 'rudder', timestamp)
        self.rudder_offset = self.Register(RangeProperty, 'rudder.offset', 0, -.5, .5, persistent=True)
        self.rudder_scale = self.Register(RangeProperty, 'rudder.scale',  60, 10, 180, persistent=True)
<<<<<<< HEAD
        self.rudder_max_degrees = self.Register(RangeProperty, 'rudder.range',  60, 0, 100, persistent=True)
=======
        self.rudder_range = self.Register(RangeProperty, 'rudder.range',  60, 0, 100, persistent=True)
>>>>>>> 141501b6
        self.engaged = self.Register(BooleanValue, 'engaged', False)
        self.max_current = self.Register(RangeProperty, 'max_current', 2, 0, 60, persistent=True)
        self.max_controller_temp = self.Register(RangeProperty, 'max_controller_temp', 70, 45, 100, persistent=True)
        self.max_motor_temp = self.Register(RangeProperty, 'max_motor_temp', 60, 30, 100, persistent=True)

        self.max_slew_speed = self.Register(RangeProperty, 'max_slew_speed', 30, 0, 100, persistent=True)
        self.max_slew_slow = self.Register(RangeProperty, 'max_slew_slow', 50, 0, 100, persistent=True)
        self.period = self.Register(RangeProperty, 'period', .7, .1, 3, persistent=True)
        self.compensate_current = self.Register(BooleanProperty, 'compensate_current', False, persistent=True)
        self.compensate_voltage = self.Register(BooleanProperty, 'compensate_voltage', False, persistent=True)
        self.amphours = self.Register(ResettableValue, 'amp_hours', 0, persistent=True)
        self.watts = self.Register(SensorValue, 'watts', timestamp)

        self.speed = self.Register(SensorValue, 'speed', timestamp)
        self.speed.set(0)

        self.position = self.Register(SensorValue, 'position', timestamp)
        self.position.set(.5)

        self.rawcommand = self.Register(SensorValue, 'raw_command', timestamp)

        self.lastpositiontime = time.time()
        self.lastpositionamphours = 0

        self.windup = 0
        self.windup_change = 0

        self.disengaged = True
        self.disengauge_on_timeout = self.Register(BooleanValue, 'disengauge_on_timeout', True, persistent=True)
        self.force_engaged = False

        self.last_zero_command_time = self.command_timeout = time.time()
        self.driver_timeout_start = 0

        self.mode = self.Register(StringValue, 'mode', 'none')
        self.controller = self.Register(StringValue, 'controller', 'none')
        self.flags = self.Register(ServoFlags, 'flags')

        self.driver = False
        self.raw_command(0)

    def Register(self, _type, name, *args, **kwargs):
        return self.server.Register(_type(*(['servo.' + name] + list(args)), **kwargs))

    def send_command(self):
        t = time.time()

        if not self.disengauge_on_timeout.value:
            self.disengaged = False

        if self.servo_calibration.thread.is_alive():
            print 'cal thread'
            return

        timeout = 1 # command will expire after 1 second
        if self.command.value and not self.fault():
            if time.time() - self.command.time > timeout:
                #print 'servo command timeout', time.time() - self.command.time
                self.command.set(0)
            self.disengaged = False
            self.velocity_command(self.command.value)
        else:
            #print 'timeout', t - self.command_timeout
            if self.disengauge_on_timeout.value and \
               not self.force_engaged and \
               t - self.command_timeout > self.period.value*3:
                self.disengaged = True
            self.speed.set(0)
            self.raw_command(0)

    def velocity_command(self, speed):
        # complete integration from previous step
        t = time.time()
        dt = t - self.lastpositiontime
        self.lastpositiontime = t

        if speed == 0 and self.speed.value == 0: # optimization
            self.raw_command(0)
            return

        if self.flags.value & ServoFlags.FWD_FAULT and speed > 0 or \
           self.flags.value & ServoFlags.REV_FAULT and speed < 0:
            self.speed.set(0)
            self.raw_command(0)
            return # abort

        position = self.position.value + self.speed.value * dt / 10 # remove when speed is correct
        self.position.set(min(max(position, 0), 1))
        #print 'integrate pos', self.position, self.speed, speed, dt, self.fwd_fault, self.rev_fault
        if self.position.value < .9:
            self.flags.clearbit(ServoFlags.FWD_FAULT)
        if self.position.value > .1:
            self.flags.clearbit(ServoFlags.REV_FAULT)

        if False: # don't keep moving really long in same direction.....
            rng = 5;
            if self.position.value > 1 + rng:
                self.flags.fwd_fault()
            if self.position.value < -rng:
                self.flags.rev_fault()
            
        if self.compensate_voltage.value:
            speed *= 12 / self.voltage.value

        if self.compensate_current.value:
            # get current
            ampseconds = 3600*(self.amphours.value - self.lastpositionamphours)
            current = ampseconds / dt
            self.lastpositionamphours = self.amphours.value
            pass #todo fix this
        # allow higher current with higher voltage???
        #max_current = self.max_current.value
        #if self.compensate_voltage.value:
        #    max_current *= self.voltage.value/voltage
        
        min_speed = self.min_speed.value
        
        # ensure max_speed is at least min_speed
        if min_speed > self.max_speed.value:
            self.max_speed.set(min_speed)

        # integrate windup
        self.windup += (speed - self.speed.value) * dt

        # if windup overflows, move at minimum speed
        if abs(self.windup) > self.period.value*min_speed / 1.5:
            if abs(speed) < min_speed:
                speed = min_speed if self.windup > 0 else -min_speed
        else:
            speed = 0

        # don't let windup overflow
        self.windup = min(max(self.windup, -1.5*self.period.value), 1.5*self.period.value)
        #print 'windup', self.windup, dt, self.windup / dt, speed, self.speed
            
        if speed * self.speed.value <= 0: # switched direction or stopped?
            if t - self.windup_change < self.period.value:
                # less than period, keep previous direction, but use minimum speed
                if self.speed.value > 0:
                    speed = min_speed
                elif self.speed.value < 0:
                    speed = -min_speed
                else:
                    speed = 0
            else:
                self.windup_change = t

        # clamp to max speed
        speed = min(max(speed, -self.max_speed.value), self.max_speed.value)
        if True:
            self.speed.set(speed)
        else:
            # estimate true speed from voltage, current, and last command
            # TODO
            pass

        if speed > 0:
            cal = self.calibration.value['forward']
        elif speed < 0:
            cal = self.calibration.value['reverse']
        else:
            self.raw_command(0)
            return

        raw_speed = cal[0] + abs(speed)*cal[1]
        if speed < 0:
            raw_speed = -raw_speed
        command = raw_speed

        self.raw_command(command)

    def raw_command(self, command):
        self.rawcommand.set(command)
        if command <= 0:
            if command < 0:
                self.mode.update('reverse')
                self.lastdir = -1
            else:
                self.mode.update('idle')
        else:
            self.mode.update('forward')
            self.lastdir = 1

        t = time.time()
        if command == 0:
            # only send at .5 seconds when command is zero for more than a second
            if t > self.command_timeout + 1 and t - self.last_zero_command_time < .5:
                return
            self.last_zero_command_time = t
        else:
            self.command_timeout = t

        if self.driver:
            if self.disengaged: # keep sending disengauge to keep sync
                self.driver.disengauge()
            else:
                max_current = self.max_current.value
                if self.flags.value & ServoFlags.FWD_FAULT or \
                   self.flags.value & ServoFlags.REV_FAULT: # allow more current to "unstuck" ram
                    max_current *= 2
                self.send_driver_max_values(max_current)
                self.driver.command(command)

                # detect driver timeout if commanded without measuring current
                if self.current.value:
                    self.flags.clearbit(ServoFlags.DRIVER_TIMEOUT)
                    self.driver_timeout_start = 0
                elif command:
                    if self.driver_timeout_start:
                        if time.time() - self.driver_timeout_start > 1:
                            self.flags.setbit(ServoFlags.DRIVER_TIMEOUT)
                    else:
                        self.driver_timeout_start = time.time()

    def reset(self):
        if self.driver:
            self.driver.reset()

    def close_driver(self):
        print 'servo lost connection'
        self.controller.set('none')
        self.device.close()
        self.driver = False

    def send_driver_max_values(self, max_current):
<<<<<<< HEAD
        n = self.rudder_max_degrees.value / self.rudder_scale.value
=======
        #range /scale - offset + 0.5 =  x
        n = self.rudder_range.value / self.rudder_scale.value
>>>>>>> 141501b6
        o = self.rudder_offset.value + 0.5;
        min_rudder, max_rudder = -n - o,  n - o
        
        self.driver.max_values(max_current, self.max_controller_temp.value, self.max_motor_temp.value, min_rudder, max_rudder, self.max_slew_speed.value, self.max_slew_slow.value)

    def poll(self):
        if not self.driver:
            device_path = serialprobe.probe('servo', [38400], 1)
            if device_path:
                #from arduino_servo.arduino_servo_python import ArduinoServo
                from arduino_servo.arduino_servo import ArduinoServo
                try:
                    device = serial.Serial(*device_path)
                    device.timeout=0 #nonblocking
                    fcntl.ioctl(device.fileno(), TIOCEXCL) #exclusive
                except Exception as e:
                    print 'failed to open servo:', e
                    return
                self.driver = ArduinoServo(device.fileno())
                self.send_driver_max_values(self.max_current.value)

                t0 = time.time()
                if self.driver.initialize(device_path[1]):
                    self.device = device
                    print 'arduino servo found on', device_path
                    serialprobe.success('servo', device_path)
                    self.controller.set('arduino')

                    self.driver.command(0)
                    self.lastpolltime = time.time()
                else:
                    print 'failed in ', time.time()-t0
                    device.close()
                    self.driver = False
                    print 'failed to initialize servo on', device

        if not self.driver:
            return
        self.servo_calibration.poll()
        result = self.driver.poll()
        #print 'servo poll', result

        if result == -1:
            print 'servo poll -1'
            self.close_driver()
            return

        if result == 0:
            d = time.time() - self.lastpolltime
            if d > 5: # correct for clock skew
                self.lastpolltime = time.time()
            elif d > 4:
                print 'servo timeout', d
                self.close_driver()
        else:
            self.lastpolltime = time.time()

        if self.fault():
            if not self.flags.value & ServoFlags.FWD_FAULT and \
               not self.flags.value & ServoFlags.REV_FAULT:
                self.faults.set(self.faults.value + 1)
            
            # if overcurrent then fault in the direction traveled
            # this prevents moving further in this direction
            if self.flags.value & ServoFlags.OVERCURRENT:
                if self.lastdir > 0:
                    self.flags.fwd_fault()
                    self.position.set(1)
                elif self.lastdir < 0:
                    self.flags.rev_fault()
                    self.position.set(-1)

            self.reset() # clear fault condition

        t = time.time()
        self.server.TimeStamp('servo', t)
        if result & ServoTelemetry.VOLTAGE:
            self.voltage.set(self.driver.voltage)
        if result & ServoTelemetry.CONTROLLER_TEMP:
            self.controller_temp.set(self.driver.controller_temp)
        if result & ServoTelemetry.MOTOR_TEMP:
            self.motor_temp.set(self.driver.motor_temp)
        if result & ServoTelemetry.RUDDER_POS:
            if math.isnan(self.driver.rudder_pos):
                self.rudder_pos.update(False)
            else:
                self.rudder_pos.set(self.rudder_scale.value *
                                    (self.driver.rudder_pos +
                                     self.rudder_offset.value - 0.5))
        if result & ServoTelemetry.CURRENT:
            self.current.set(self.driver.current)
            # integrate power consumption
            dt = (t - self.current_timestamp)
            #print 'have current', round(1/dt), dt
            self.current_timestamp = t
            if self.current.value:
                amphours = self.current.value*dt/3600
                self.amphours.set(self.amphours.value + amphours)
            lp = .003*dt # 5 minute time constant to average wattage
            self.watts.set((1-lp)*self.watts.value + lp*self.voltage.value*self.current.value)
        if result & ServoTelemetry.FLAGS:
            self.max_current.set_max(60 if self.driver.flags & ServoFlags.CURRENT_RANGE else 20)
            self.flags.update(self.flags.value & ~ServoFlags.DRIVER_MASK | self.driver.flags)
            self.engaged.update(not not self.driver.flags & ServoFlags.ENGAGED)

        self.send_command()

    def fault(self):
        if not self.driver:
            return False
        return self.driver.fault()

    def load_calibration(self):
        try:
            filename = Servo.calibration_filename
            print 'loading servo calibration', filename
            file = open(filename)
            self.calibration.set(json.loads(file.readline()))
        except:
            print 'WARNING: using default servo calibration!!'
            self.calibration.set({'forward': [.2, .8], 'reverse': [.2, .8]})

    def save_calibration(self):
        file = open(Servo.calibration_filename, 'w')
        file.write(json.dumps(self.calibration))

def test(device_path, baud):
    from arduino_servo.arduino_servo import ArduinoServo
    print 'probing arduino servo on', device_path
    device = serial.Serial(device_path, baud)
    device.timeout=0 #nonblocking
    fcntl.ioctl(device.fileno(), TIOCEXCL) #exclusive
    driver = ArduinoServo(device.fileno())
    t0 = time.time()
    if driver.initialize(baud):
        print 'arduino servo found'
        exit(0)
    exit(1)
        
def main():
    for i in range(len(sys.argv)):
        if sys.argv[i] == '-t':
            if len(sys.argv) < i + 3:
                print 'device and baud needed for option -t'
                exit(1)
            test(sys.argv[i+1], int(sys.argv[i+2]))
    
    print 'Servo Server'
    server = SignalKServer()
    servo = Servo(server)
    servo.max_current.set(10)

    period = .1
    start = lastt = time.time()
    while True:
        servo.poll()

        if servo.driver:
            print 'voltage:', servo.voltage.value, 'current', servo.current.value, 'ctrl temp', servo.controller_temp.value, 'motor temp', servo.motor_temp.value, 'rudder pos', servo.rudder_pos.value, 'flags', servo.flags.strvalue()
            #print servo.command.value, servo.speed.value, servo.windup
            pass
        server.HandleRequests()

        dt = period - time.time() + lastt
        if dt > 0 and dt < period:
            time.sleep(dt)
            lastt += period
        else:
            lastt = time.time()


if __name__ == '__main__':
    main()<|MERGE_RESOLUTION|>--- conflicted
+++ resolved
@@ -194,11 +194,7 @@
         self.rudder_pos = self.Register(SensorValue, 'rudder', timestamp)
         self.rudder_offset = self.Register(RangeProperty, 'rudder.offset', 0, -.5, .5, persistent=True)
         self.rudder_scale = self.Register(RangeProperty, 'rudder.scale',  60, 10, 180, persistent=True)
-<<<<<<< HEAD
-        self.rudder_max_degrees = self.Register(RangeProperty, 'rudder.range',  60, 0, 100, persistent=True)
-=======
         self.rudder_range = self.Register(RangeProperty, 'rudder.range',  60, 0, 100, persistent=True)
->>>>>>> 141501b6
         self.engaged = self.Register(BooleanValue, 'engaged', False)
         self.max_current = self.Register(RangeProperty, 'max_current', 2, 0, 60, persistent=True)
         self.max_controller_temp = self.Register(RangeProperty, 'max_controller_temp', 70, 45, 100, persistent=True)
@@ -424,12 +420,7 @@
         self.driver = False
 
     def send_driver_max_values(self, max_current):
-<<<<<<< HEAD
         n = self.rudder_max_degrees.value / self.rudder_scale.value
-=======
-        #range /scale - offset + 0.5 =  x
-        n = self.rudder_range.value / self.rudder_scale.value
->>>>>>> 141501b6
         o = self.rudder_offset.value + 0.5;
         min_rudder, max_rudder = -n - o,  n - o
         
