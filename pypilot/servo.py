#!/usr/bin/env python
#
# This Program is free software; you can redistribute it and/or
# modify it under the terms of the GNU General Public
# License as published by the Free Software Foundation; either
# version 3 of the License, or (at your option) any later version.  

import os, math
import time, json

from signalk.server import SignalKServer
from signalk.values import *
import autopilot
import select
import serial

import fcntl
# these are not defined in python module
TIOCEXCL = 0x540C
TIOCNXCL = 0x540D

def sign(x):
    if x > 0:
        return 1
    if x < 0:
        return -1
    return 0

def interpolate(x, x0, x1, y0, y1):
    d = (x-x0)/(x1-x0)
    return (1-x) * y0 + d * y1

# the raspberry hw pwm servo driver uses
# the pwm0 output from the raspberry pi directly to
# a servo or motor controller
# there is no current feedback, instead a fault pin is used
class RaspberryHWPWMServoDriver(object):
    def __init__(self):
        import wiringpi
        wiringpi.wiringPiSetup()
        self.engauged = False

    def raw_command(self, command):
        if command == 0:
            stop()
            return

        if not self.engauged:
            wiringpi.pinMode(1, wiringpi.GPIO.PWM_OUTPUT)
            wiringpi.pwmSetMode( wiringpi.GPIO.PWM_MODE_MS )

            # fix this to make it higher resolution!!!
            wiringpi.pwmSetRange( 1000 )
            wiringpi.pwmSetClock( 400 )
            self.engauged = True
            
        clockcmd = 60 + 30*command
        clockcmd = int(min(110, max(36, clockcmd)))
        wiringpi.pwmWrite(1, clockcmd)

    def stop():
        wiringpi.pinMode(1, wiringpi.GPIO.PWM_INPUT)
        self.engauged = False
        
    def fault(self):
        return wiringpi.digitalRead(self.fault_pin)

    def errorpin_interrupt(self):
        if self.fault():
            self.stop()


# the arduino pypilot servo sketch is used and communication
# over serial port controllers the servo motor controller
# as well as voltage and current feedback
class ServoFlags(Value):
    SYNC = 1
    OVERTEMP = 2
    OVERCURRENT = 4
    ENGAUGED = 8

    INVALID=16*1
    FAULTPIN=16*2
    
    def __init__(self, name):
        super(ServoFlags, self).__init__(name, 0)
            
    def strvalue(self):
        ret = ''
        if self.value & self.SYNC:
            ret += 'SYNC '
        if self.value & self.OVERTEMP:
            ret += 'OVERTEMP '
        if self.value & self.OVERCURRENT:
            ret += 'OVERCURRENT '
        if self.value & self.ENGAUGED:
            ret += 'ENGAUGED '
        if self.value & self.INVALID:
            ret += 'INVALID '
        if self.value & self.FAULTPIN:
            ret += 'FAULTPIN '
        return ret
        
    def get_signalk(self):
        return '{"' + self.name + '": {"value": "' + self.strvalue() + '"}}'

class ServoTelemetry(object):
    FLAGS = 1
    CURRENT = 2
    VOLTAGE = 4
    SPEED = 8
    POSITION = 16
    CONTROLLER_TEMP = 32

# a property which records the time when it is updated
class TimedProperty(Property):
    def __init__(self, name, initial):
        super(TimedProperty, self).__init__(name, initial)
        self.time = 0

    def set(self, value):
        self.time = time.time()
        return super(TimedProperty, self).set(value)
    
class Servo(object):
    calibration_filename = autopilot.pypilot_dir + 'servocalibration'

    def __init__(self, server, serialprobe):
        self.server = server
        self.serialprobe = serialprobe
        self.fwd_fault = self.rev_fault = False

        self.calibration = self.Register(JSONValue, 'calibration', {})
        self.load_calibration()

        self.min_speed = self.Register(RangeProperty, 'Min Speed', .2, 0, 1, persistent=True)
        self.max_speed = self.Register(RangeProperty, 'Max Speed', 1, 0, 1, persistent=True)
        brake_hack = 'Brake Hack' in self.calibration.value and self.calibration.value['Brake Hack']
        self.brake_hack = self.Register(BooleanProperty, 'Brake Hack', brake_hack, persistent=True)
        self.brake_hack_state = 0

        self.faults = self.Register(Property, 'Faults', 0)

        # power usage
        self.command = self.Register(TimedProperty, 'command', 0)
        self.rawcommand = self.Register(TimedProperty, 'raw_command', 0)
        self.timestamp = time.time()
        timestamp = server.TimeStamp('servo')
        self.voltage = self.Register(SensorValue, 'voltage', timestamp)
        self.current = self.Register(SensorValue, 'current', timestamp)
        self.temperature = self.Register(SensorValue, 'temperature', timestamp)
        self.engauged = self.Register(BooleanValue, 'engauged', False)
        self.max_current = self.Register(RangeProperty, 'Max Current', 2, 0, 10, persistent=True)
<<<<<<< HEAD
        self.max_arduino_temp = self.Register(RangeProperty, 'Max Controller Temp', 65, 30, 80, persistent=True)
        self.period = self.Register(RangeProperty, 'Period', .7, .1, 3, persistent=True)
=======
        self.max_controller_temp = self.Register(RangeProperty, 'Max Controller Temp', 65, 30, 80, persistent=True)
        self.period = self.Register(RangeProperty, 'Period', .7, .3, 3, persistent=True)
>>>>>>> ea4fe13d
        self.compensate_current = self.Register(BooleanProperty, 'Compensate Current', False, persistent=True)
        self.compensate_voltage = self.Register(BooleanProperty, 'Compensate Voltage', False, persistent=True)
        self.amphours = self.Register(ResettableValue, 'Amp Hours', 0, persistent=True)
        self.watts = self.Register(SensorValue, 'Watts', timestamp)

        self.position = .5
        self.speed = 0
        self.lastpositiontime = time.time()
        self.lastpositionamphours = 0

        self.windup = 0
        self.windup_change = 0

        self.last_zero_command_time = self.command_timeout = time.time()

        self.mode = self.Register(StringValue, 'mode', 'none')
        self.controller = self.Register(StringValue, 'controller', 'none')
        self.flags = self.Register(ServoFlags, 'flags')

        self.driver = False

    def Register(self, _type, name, *args, **kwargs):
        return self.server.Register(_type(*(['servo/' + name] + list(args)), **kwargs))

    def send_command(self):
        def disengauge():
            if self.driver and self.driver.flags & ServoFlags.ENGAUGED:
                self.driver.disengauge()

        timeout = 1 # command will expire after 1 second
        if self.rawcommand.value:
            if time.time() - self.rawcommand.time > timeout:
                disengauge()
                self.rawcommand.update(0)
            else:
                self.raw_command(self.rawcommand.value)
        else:
            if time.time() - self.command.time > timeout:
                disengauge()
                self.command.update(0)
            else:
                command = self.command.value
                self.velocity_command(command)

    def velocity_command(self, speed):
        # complete integration from previous step
        t = time.time()
        dt = t - self.lastpositiontime
        self.lastpositiontime = t

        if self.fault():
            if self.speed > 0:
                self.fwd_fault = True
                self.position = 1
            elif self.speed < 0:
                self.rev_fault = True
                self.position = -1

            self.stop()
            return

        if speed == 0 and self.speed == 0: # optimization
            self.raw_command(0)
            return

        if self.fwd_fault and speed > 0 or \
           self.rev_fault and speed < 0:
            self.speed = 0
            self.raw_command(0)
            return # abort

        #        print 'integrate pos', self.position, self.speed, speed, dt

        self.position += self.speed * dt
        self.position = min(max(self.position, 0), 1)
        if self.position < .9:
            self.fwd_fault = False
        if self.position > .1:
            self.rev_fault = False

        if False: # don't keep moving too long in same direction.....
            rng = 5;
            if self.position > 1 + rng:
                self.fwd_fault = True
            if self.position < -rng:
                self.rev_fault = True
            
        if self.compensate_voltage.value:
            speed *= 12 / self.voltage.value

        if self.compensate_current.value:
            # get current
            ampseconds = 3600*(self.amphours.value - self.lastpositionamphours)
            current = ampseconds / dt
            self.lastpositionamphours = self.amphours.value
            pass #todo fix this
        # allow higher current with higher voltage???
        #max_current = self.max_current.value
        #if self.compensate_voltage.value:
        #    max_current *= self.voltage.value/voltage
        
        min_speed = self.min_speed.value
        
        # ensure max_speed is at least min_speed
        #if min_speed > self.max_speed.value:
        #    self.max_speed.set(min_speed)

        # integrate windup
        self.windup += (speed - self.speed) * dt

        if abs(self.windup) > self.period.value*min_speed / 1.5:
            if abs(speed) < min_speed:
                speed = min_speed if self.windup > 0 else -min_speed
        else:
            speed = 0
            
        # don't let windup overflow
        self.windup = min(max(self.windup, -self.period.value), self.period.value)
        #print 'windup', self.windup, dt, self.windup / dt, speed, self.speed

        if speed * self.speed <= 0: # switched direction or stopped?
            if t - self.windup_change < self.period.value:
                # less than period, keep previous direction, but use minimum speed
                if self.speed > 0:
                    speed = min_speed
                elif self.speed < 0:
                    speed = -min_speed
                else:
                    speed = 0
            else:
                self.windup_change = t

        # clamp to max speed
        speed = min(max(speed, -self.max_speed.value), self.max_speed.value)
        self.speed = speed

        if speed > 0:
            cal = self.calibration.value['forward']
        elif speed < 0:
            cal = self.calibration.value['reverse']
        else:
            self.raw_command(0)
            return

        raw_speed = cal[0] + abs(speed)*cal[1]
        command = raw_speed if speed > 0 else -raw_speed

        self.raw_command(command)

    def raw_command(self, command):
        if self.brake_hack_state == 1:
            if self.fault():
                return

            if self.driver:
                self.driver.command(0)
            self.mode.update('brake')
            self.brake_hack_state = 0
            return

        if command <= 0:
            if self.brake_hack.value and self.mode.value == 'forward':
                if not self.fault():
                    if self.driver:
                        self.driver.stop()
                        self.driver.command(-.18)
                    self.brake_hack_state = 1
                return
            if command < 0:
                if self.mode != 'reverse':
                    self.mode.update('reverse')
            else:
#                if self.mode.value == 'idle':
#                    return
                self.mode.update('idle')
        else:
            self.mode.update('forward')

        if not self.driver:
            device_path = self.serialprobe.probe('servo', [38400], 1)
            if device_path:
                #from arduino_servo.arduino_servo_python import ArduinoServo
                from arduino_servo.arduino_servo import ArduinoServo
                device = serial.Serial(*device_path)
                device.timeout=0 #nonblocking
                fcntl.ioctl(device.fileno(), TIOCEXCL) #exclusive
                self.driver = ArduinoServo(device.fileno())
                self.driver.max_values(self.max_current.value, self.max_arduino_temp.value)

                t0 = time.time()
                if self.driver.initialize(device_path[1]):
                    self.device = device
                    print 'arduino servo found on', device_path
                    self.serialprobe.probe_success('servo')
                    self.controller.set('arduino')

                    if self.brake_hack.value:
                        self.driver.command(-.2) # flush any brake
                    self.driver.command(0)
                    self.lastpolltime = time.time()
                else:
                    print 'failed in ', time.time()-t0
                    device.close()
                    self.driver = False
                    print 'failed to initialize servo on', device


        # only send at .5 seconds when command is zero
        t = time.time()
        if command == 0:
            if t > self.command_timeout and t - self.last_zero_command_time < .5:
                return
            self.last_zero_command_time = t
        else:
            self.command_timeout = t+1
                
        if self.driver:
            self.driver.max_values(self.max_current.value, self.max_controller_temp.value)
            self.driver.command(command)

    def stop(self):
        if self.driver:
            self.driver.stop()
         
        if self.brake_hack.value and self.mode.value == 'forward':
            if self.driver:
                self.driver.command(-.18)
            self.brake_hack_state = 1

        self.mode.set('stop')
        self.speed = 0

    def close_driver(self):
        print 'servo lost connection'
        self.controller.set('none')
        self.device.close()
        self.driver = False

    def poll(self):
        if not self.driver:
            return
        #print 'servo poll'
        result = self.driver.poll()
        if result == -1:
            print 'poll -1'
            self.close_driver()
            return

        if result == 0:
            d = time.time() - self.lastpolltime
            #print 'i', i, d
            if d > 10: # correct for clock skew
                self.lastpolltime = time.time()
            elif d > 8:
                print 'd', d
                self.close_driver()
            return
        self.lastpolltime = time.time()

        if self.fault():
            if not self.fwd_fault and not self.rev_fault:
                self.faults.set(self.faults.value + 1)
            
            if self.speed > 0:
                self.fwd_fault = True
            elif self.speed < 0:
                self.rev_fault = True

        lasttimestamp = self.timestamp
        self.timestamp = time.time()
        self.server.TimeStamp('servo', self.timestamp)
        if result & ServoTelemetry.VOLTAGE:
            self.voltage.set(self.driver.voltage)
        if result & ServoTelemetry.CONTROLLER_TEMP:
            self.temperature.set(self.driver.controller_temp)
        if result & ServoTelemetry.CURRENT:
            self.current.set(self.driver.current)
            # integrate power consumption
            dt = (self.timestamp-lasttimestamp)
            amphours = self.current.value*dt/3600
            self.amphours.set(self.amphours.value + amphours)
            lp = .003*dt # 5 minute time constant to average wattage
            self.watts.set((1-lp)*self.watts.value + lp*self.voltage.value*self.current.value)
        if result & ServoTelemetry.FLAGS:
            self.flags.update(self.driver.flags)
            self.engauged.update(not not self.driver.flags & ServoFlags.ENGAUGED)

    def fault(self):
        if not self.driver:
            return False
        return self.driver.fault()

    def load_calibration(self):
        try:
            filename = Servo.calibration_filename
            print 'loading servo calibration', filename
            file = open(filename)
            self.calibration.set(json.loads(file.readline()))
        except:
            print 'WARNING: using default servo calibration!!'
            self.calibration.set({'forward': [0, .6], 'reverse': [0, .6]})

    def save_calibration(self):
        file = open(Servo.calibration_filename, 'w')
        file.write(json.dumps(self.calibration))


if __name__ == '__main__':
    import serialprobe
    print 'Servo Server'
    server = SignalKServer()
    serial_probe = serialprobe.SerialProbe()
    servo = Servo(server, serial_probe)

    while True:
        servo.send_command()
        servo.poll()
        if servo.voltage.value:
            print 'voltage:', servo.voltage.value, 'current', servo.current.value, 'temp', servo.temperature.value
        server.HandleRequests()
        time.sleep(.1)
<|MERGE_RESOLUTION|>--- conflicted
+++ resolved
@@ -151,13 +151,8 @@
         self.temperature = self.Register(SensorValue, 'temperature', timestamp)
         self.engauged = self.Register(BooleanValue, 'engauged', False)
         self.max_current = self.Register(RangeProperty, 'Max Current', 2, 0, 10, persistent=True)
-<<<<<<< HEAD
-        self.max_arduino_temp = self.Register(RangeProperty, 'Max Controller Temp', 65, 30, 80, persistent=True)
+        self.max_controller_temp = self.Register(RangeProperty, 'Max Controller Temp', 65, 30, 80, persistent=True)
         self.period = self.Register(RangeProperty, 'Period', .7, .1, 3, persistent=True)
-=======
-        self.max_controller_temp = self.Register(RangeProperty, 'Max Controller Temp', 65, 30, 80, persistent=True)
-        self.period = self.Register(RangeProperty, 'Period', .7, .3, 3, persistent=True)
->>>>>>> ea4fe13d
         self.compensate_current = self.Register(BooleanProperty, 'Compensate Current', False, persistent=True)
         self.compensate_voltage = self.Register(BooleanProperty, 'Compensate Voltage', False, persistent=True)
         self.amphours = self.Register(ResettableValue, 'Amp Hours', 0, persistent=True)
