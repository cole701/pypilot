--- conflicted
+++ resolved
@@ -539,12 +539,8 @@
     def poll(self):
         if not self.driver:
             device_path = serialprobe.probe('servo', [38400], 1)
-            print('servo probe', device_path)
             if device_path:
-<<<<<<< HEAD
-=======
                 print('servo probe', device_path)
->>>>>>> cb889f54
                 try:
                     device = serial.Serial(*device_path)
                 except Exception as e:
@@ -559,12 +555,8 @@
                     device.close()
                     return
                 #print('driver', device_path, device)
-<<<<<<< HEAD
                 from pypilot.arduino_servo.arduino_servo import ArduinoServo
 
-=======
-                from arduino_servo.arduino_servo import ArduinoServo
->>>>>>> cb889f54
                 self.driver = ArduinoServo(device.fileno())
                 self.send_driver_params()
                 self.device = device
