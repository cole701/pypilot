#!/usr/bin/env python
#
#   Copyright (C) 2019 Sean D'Epagnier
#
# This Program is free software; you can redistribute it and/or
# modify it under the terms of the GNU General Public
# License as published by the Free Software Foundation; either
# version 3 of the License, or (at your option) any later version.  

from __future__ import print_function
<<<<<<< HEAD
import select, socket, time, numbers
import json
=======
import select, socket, time, numbers, json
>>>>>>> 36af94ff
import fcntl, os
from pypilot.values import *
from pypilot.bufferedsocket import LineBufferedNonBlockingSocket

DEFAULT_PORT = 21311
max_connections = 30
default_persistent_path = os.getenv('HOME') + '/.pypilot/pypilot.conf'

def LoadPersistentData(persistent_path, server=True):
    try:
        file = open(persistent_path)
        persistent_data = json.loads(file.read())
        file.close()
    except Exception as e:
        print('failed to load', persistent_path, e)

        if server:
            # log failing to load persistent data
            persist_fail = os.getenv('HOME') + '/.pypilot/persist_fail'
            file = open(persist_fail, 'a')
            file.write(str(time.time()) + ' ' + str(e) + '\n')
            file.close()

        try:
            file = open(persistent_path + '.bak')
            persistent_data = json.loads(file.read())
            file.close()
            return persistent_data
        except Exception as e:
            print('backup data failed as well', e)
        return {}

    if server:
        # backup persistent_data if it loaded with success
        file = open(persistent_path + '.bak', 'w')
        file.write(json.dumps(persistent_data)+'\n')
        file.close()
    return persistent_data
    
class pypilotServer(object):
    def __init__(self, port=DEFAULT_PORT, persistent_path=default_persistent_path):
        self.server_socket = socket.socket(socket.AF_INET, socket.SOCK_STREAM)
        self.server_socket.setblocking(0)
        self.server_socket.setsockopt(socket.SOL_SOCKET, socket.SO_REUSEADDR, 1)

        self.port = port
        self.init = False
        self.sockets = []
        self.values = {}

        self.persistent_path = persistent_path
        self.persistent_timeout = time.time() + 300
        self.persistent_data = LoadPersistentData(persistent_path)

    def __del__(self):
        self.StorePersistentValues()
        self.server_socket.close()
        for socket in self.sockets:
            socket.socket.close()
            
    def StorePersistentValues(self):
        self.persistent_timeout = time.time() + 30 # 30 seconds
        need_store = False
        for name in self.values:
            value = self.values[name]
            if not value.persistent:
                continue
            if not name in self.persistent_data or value.value != self.persistent_data[name]:
                self.persistent_data[name] = value.value
                need_store = True

        if not need_store:
            return
                
        try:
            file = open(self.persistent_path, 'w')
            file.write(json.dumps(self.persistent_data).replace(',', ',\n')+'\n')
            file.close()
        except Exception as e:
            print('failed to write', self.persistent_path, e)

    def Register(self, value):
        if value.persistent and value.name in self.persistent_data:
            v = self.persistent_data[value.name]
            if isinstance(v, numbers.Number):
                v = float(v) # convert any numeric to floating point
            value.set(v) # set persistent value

        if value.name in self.values:
            print('warning, registering existing value:', value.name)
            
        self.values[value.name] = value
        return value

    def ListValues(self, socket):
        msg = {}
        for value in self.values:
            t = self.values[value].type()
            if type(t) == type(''):
                t = {'type' : t}
            msg[value] = t
        socket.send(json.dumps(msg) + '\n')

    def HandleNamedRequest(self, socket, data):
        method = data['method']
        name = data['name']
        value = self.values[name]

        if method == 'get':
            socket.send(value.get_pypilot() + '\n')
        elif method == 'set':
            if value.client_can_set:
                value.set(data['value'])
            else:
                socket.send('value: ' + name + ' is readonly\n')
        elif method == 'watch':
            watch = data['value'] if 'value' in data else True
            if socket in value.watchers:
                if not watch:
                    value.watchers.remove(socket)
            elif watch:
                value.watchers.append(socket)
        else:
            socket.send('invalid method: ' + method + ' for ' + name + '\n')
        
    def HandleRequest(self, socket, request):
        data = json.loads(request)
        if data['method'] == 'list':
            self.ListValues(socket)
        else:
            name = data['name']
            if not name in self.values:
                socket.send('invalid request: ' + data['method'] + ' unknown value: ' + name + '\n')
            else:
                self.HandleNamedRequest(socket, data)

    def RemoveSocket(self, socket):
        self.sockets.remove(socket)

        found = False
        for fd in self.fd_to_socket:
            if socket == self.fd_to_socket[fd]:
                del self.fd_to_socket[fd]
                self.poller.unregister(fd)
                found = True
                break

        socket.socket.close()

        if not found:
            print('socket not found in fd_to_socket')

        for name in self.values:
            if socket in self.values[name].watchers:
                self.values[name].watchers.remove(socket)

    def PollSockets(self):
        events = self.poller.poll(0)
        while events:
            event = events.pop()
            fd, flag = event
            socket = self.fd_to_socket[fd]
            if socket == self.server_socket:
                connection, address = socket.accept()
                if len(self.sockets) == max_connections:
                    print('pypilot server: max connections reached!!!', len(self.sockets))
                    self.RemoveSocket(self.sockets[0]) # dump first socket??

                socket = LineBufferedNonBlockingSocket(connection)
                self.sockets.append(socket)
                fd = socket.socket.fileno()
                # print('new client', address, fd)
                self.fd_to_socket[fd] = socket
                self.poller.register(fd, select.POLLIN)
            elif flag & (select.POLLHUP | select.POLLERR | select.POLLNVAL):
                self.RemoveSocket(socket)
            elif flag & select.POLLIN:
                if not socket.recv():
                    self.RemoveSocket(socket)
                while True:
                    line = socket.readline()
                    if not line:
                        break
                    try:
                        self.HandleRequest(socket, line)
                    except Exception as e:
                        print('invalid request from socket', line, e)
                        socket.send('invalid request: ' + line + '\n')

        # flush all sockets
        for socket in self.sockets:
            socket.flush()
                
    def HandleRequests(self):
      if not self.init:
          try:
              self.server_socket.bind(('0.0.0.0', self.port))
          except:
              print('pypilot_server: bind failed; already running a server?')
              time.sleep(1)
              return

          self.server_socket.listen(5)
          self.init = True
          self.fd_to_socket = {self.server_socket.fileno() : self.server_socket}
          self.poller = select.poll()
          self.poller.register(self.server_socket, select.POLLIN)
        
      t1 = time.time()
      #print('store', t1 - self.persistent_timeout)
      if t1 >= self.persistent_timeout:
          self.StorePersistentValues()
          if time.time() - t1 > .1:
              print('persistent store took too long!', time.time() - t1)
              return

      self.PollSockets()

if __name__ == '__main__':
    server = pypilotServer()
    print('pypilot demo server, try running pypilot_client')
    clock = server.Register(Value('clock', 0))
    test = server.Register(Property('test', 1234))
    while True:
        clock.set(clock.value + 1)
        server.HandleRequests()
        time.sleep(.02)<|MERGE_RESOLUTION|>--- conflicted
+++ resolved
@@ -8,12 +8,8 @@
 # version 3 of the License, or (at your option) any later version.  
 
 from __future__ import print_function
-<<<<<<< HEAD
-import select, socket, time, numbers
-import json
-=======
 import select, socket, time, numbers, json
->>>>>>> 36af94ff
+
 import fcntl, os
 from pypilot.values import *
 from pypilot.bufferedsocket import LineBufferedNonBlockingSocket
