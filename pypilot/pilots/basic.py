#!/usr/bin/env python
#
#   Copyright (C) 2017 Sean D'Epagnier
#
# This Program is free software; you can redistribute it and/or
# modify it under the terms of the GNU General Public
# License as published by the Free Software Foundation; either
# version 3 of the License, or (at your option) any later version.  

from pilot import AutopilotPilot
from resolv import resolv
from pypilot.values import *

class TimedQueue(object):
  def __init__(self, length):
    self.data = []
    self.length = length

  def add(self, data):
    t = time.monotonic()
    while self.data and self.data[0][1] < t-self.length:
      self.data = self.data[1:]
    self.data.append((data, t))

  def take(self, t):
    while self.data and self.data[0][1] < t:
        self.data = self.data[1:]
    if self.data:
      return self.data[0][0]
    return 0

class BasicPilot(AutopilotPilot):
  def __init__(self, ap):
    super(BasicPilot, self).__init__('basic', ap)

    # create filters
    self.heading_command_rate = self.register(SensorValue, 'heading_command_rate')
    self.heading_command_rate.time = 0
    self.servocommand_queue = TimedQueue(10) # remember at most 10 seconds

    # create extended pid filter
    self.gains = {}
        
    self.PosGain('P', .003, .02)   # position (heading error)
    self.PosGain('I', 0.005, .1)   # integral
    self.PosGain('D',  .09, 1.0)   # derivative (gyro)
    self.PosGain('DD',  .075, 1.0) # rate of derivative
<<<<<<< HEAD
    self.PosGain('PR',  .005, .05)  # position root
    self.PosGain('FF',  .6, 3.0) # feed forward
    self.PosGain('R',  0.0, 1.0)  # reactive
    self.reactive_time = self.register(RangeProperty, 'Rtime', 1, 0, 3)
=======
    self.PosGain('PR',  .005, .05) # position square root
    self.PosGain('FF',  .6, 3.0)   # feed forward
    self.PosGain('R',  0.0, 1.0)   # reactive
    self.reactive_time = self.Register(RangeProperty, 'Rtime', 1, 0, 3)
>>>>>>> 74dd70a2

    self.reactive_value = self.register(SensorValue, 'reactive_value')
                                    
    self.last_heading_mode = False

  def process(self, reset):
    t = time.monotonic()
    ap = self.ap
    if reset:
        self.heading_command_rate.set(0)
        # reset feed-forward gain
        self.last_heading_mode = False

    # reset feed-forward error if mode changed, or last command is older than 1 second
    if self.last_heading_mode != ap.mode.value or t - self.heading_command_rate.time > 1:
      self.last_heading_command = ap.heading_command.value
    
    # if disabled, only compute if a client cares
    if not ap.enabled.value: 
      compute = False
      for gain in self.gains:
        if self.gains[gain]['sensor'].watch:
          compute = True
          break
      if not compute:
        return

    # filter the heading command to compute feed-forward gain
    heading_command_diff = resolv(ap.heading_command.value - self.last_heading_command)
    self.last_heading_command = ap.heading_command.value
    self.last_heading_mode = ap.mode.value
    self.heading_command_rate.time = t;
    lp = .1
    command_rate = (1-lp)*self.heading_command_rate.value + lp*heading_command_diff
    self.heading_command_rate.set(command_rate)

    # compute command
    headingrate = ap.boatimu.SensorValues['headingrate_lowpass'].value
    headingraterate = ap.boatimu.SensorValues['headingraterate_lowpass'].value
    feedforward_value = self.heading_command_rate.value
    reactive_value = self.servocommand_queue.take(t - self.reactive_time.value)
    self.reactive_value.set(reactive_value)
    
    if not 'wind' in ap.mode.value: # wind mode needs opposite gain
        feedforward_value = -feedforward_value
    gain_values = {'P': ap.heading_error.value,
                   'I': ap.heading_error_int.value,
                   'D': headingrate,      
                   'DD': headingraterate,
                   'FF': feedforward_value,
                   'R': -reactive_value}
    PR = math.sqrt(abs(gain_values['P']))
    if gain_values['P'] < 0:
      PR = -PR
    gain_values['PR'] = PR

    command = self.Compute(gain_values)
      
    rval = self.gains['R']['sensor'].value
    # don't include R contribution to command
    self.servocommand_queue.add(command - rval)
    
    if ap.enabled.value:
      ap.servo.command.set(command)

pilot = BasicPilot<|MERGE_RESOLUTION|>--- conflicted
+++ resolved
@@ -45,17 +45,10 @@
     self.PosGain('I', 0.005, .1)   # integral
     self.PosGain('D',  .09, 1.0)   # derivative (gyro)
     self.PosGain('DD',  .075, 1.0) # rate of derivative
-<<<<<<< HEAD
     self.PosGain('PR',  .005, .05)  # position root
     self.PosGain('FF',  .6, 3.0) # feed forward
     self.PosGain('R',  0.0, 1.0)  # reactive
     self.reactive_time = self.register(RangeProperty, 'Rtime', 1, 0, 3)
-=======
-    self.PosGain('PR',  .005, .05) # position square root
-    self.PosGain('FF',  .6, 3.0)   # feed forward
-    self.PosGain('R',  0.0, 1.0)   # reactive
-    self.reactive_time = self.Register(RangeProperty, 'Rtime', 1, 0, 3)
->>>>>>> 74dd70a2
 
     self.reactive_value = self.register(SensorValue, 'reactive_value')
                                     
