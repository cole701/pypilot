#!/usr/bin/env python
#
#   Copyright (C) 2017 Sean D'Epagnier
#
# This Program is free software; you can redistribute it and/or
# modify it under the terms of the GNU General Public
# License as published by the Free Software Foundation; either
# version 3 of the License, or (at your option) any later version.  

from signalk.values import Value

import sys
sys.path.append('..')
from autopilot import AutopilotPilot, AutopilotGain
from signalk.values import *

class History(object):
  def __init__(self, samples):
    self.samples = samples
    self.data = []

  def put(self, data):
    self.data = (data+self.data)[:self.samples]

  def get(self):
    if not self.data:
      return False
    while (len(self.data) < self.samples):
      self.data += [0]*len(self.data[0])
    return self.data

def BuildModal(samples):
    import tensorflow as tf
    input = tf.keras.layers.Input(shape=(samples,2), name='input_layer')
    hidden = tf.keras.layers.Dense(64, activation='relu')(input)
    output = tf.keras.layers.Dense(1, activation='tanh')(hidden)
    model = tf.keras.Model(inputs=input, outputs=output)
    model.compile(optimizer='adam',
                       loss='mean_squared_error',
                       metrics=['accuracy'])
    return model

def PreTrain(modal, samples):
  modal.fit(x, y, epochs=5)

def TrainingProcess(queue):
  p = psutil.Process(os.getpid())
  while True:
    # find cpu usage of training process
    if p.cpu_percent() > 50:
      print('learning cpu very high')
    
    # train model from error
    time.sleep(.1)
  
class LearningPilot(AutopilotPilot):
  def __init__(self, ap):
    super(LearningPilot, self).__init__('learning', ap)
    # create filters
    timestamp = self.ap.server.TimeStamp('ap')

    # create simple pid filter
    self.P = self.Register(AutopilotGain, 'P', .001, .0001, .01)
    self.D = self.Register(AutopilotGain, 'D', .03, .01, .1)

    timestamp = self.ap.server.TimeStamp('ap')
    self.dt = self.Register(SensorValue, 'dt', timestamp)

    return
    # Build modal
    samples = 50 # 5 seconds
    self.history = History(samples)
    self.modal = BuildModal(samples)
    try:
      self.modal.load_weights('~/.pypilot/learning_weights')
    except:
      self.reset()

  def reset(self):
<<<<<<< HEAD
    PreTrain(self.modal, 50)
=======
    PreTrain(self.modal, 5)
>>>>>>> 49e2e7cd

  def process(self, reset):
    ap = self.ap

    P = ap.heading_error.value
    D = ap.boatimu.SensorValues['headingrate_lowpass'].value

    self.history.put([P, D])
      
    command = self.model.evaluate()

    ap.servo.command.set(command)

pilot = LearningPilot<|MERGE_RESOLUTION|>--- conflicted
+++ resolved
@@ -77,11 +77,7 @@
       self.reset()
 
   def reset(self):
-<<<<<<< HEAD
     PreTrain(self.modal, 50)
-=======
-    PreTrain(self.modal, 5)
->>>>>>> 49e2e7cd
 
   def process(self, reset):
     ap = self.ap
