--- conflicted
+++ resolved
@@ -285,7 +285,6 @@
         self.send(name + '=' + str(value) + '\n')
 
     def watch(self, name, value=True):
-<<<<<<< HEAD
         if name in self.watches: # already watching
             if value is False:
                 del self.watches[name]
@@ -320,52 +319,6 @@
             return False
         self.last_values_list = ret
         return ret
-=======
-        if value:
-            self.get(name)
-        self.send({'method' : 'watch', 'name' : name, 'value' : value})
-
-    def print_values(self, timeout, info=False):
-        t0 = time.time()
-        if not self.values:
-            self.values = self.list_values(timeout)
-            if not self.values:
-                return False
-
-        names = sorted(self.values)
-            
-        count = 0
-        results = {}
-        while count < len(self.values):
-            if names:
-                self.get(names.pop())
-            else:
-                time.sleep(.05)
-
-            if time.time()-t0 >= timeout:
-                return False
-            while True:
-                msg = self.receive_single()
-                if not msg:
-                    break
-                name, value = msg
-                if name in results:
-                    break
-                count+=1
-                
-                results[name] = value
-
-        for name in sorted(results):
-            if info:
-                print(name, self.values[name], results[name])
-            else:
-                maxlen = 80
-                result = str(results[name]['value'])
-                if len(name) + len(result) + 3  > maxlen:
-                    result = result[:80 - len(name) - 7] + ' ...'
-                print(name, '=', result)
-        return True
->>>>>>> 74dd70a2
 
     def info(self, name):
         return self.values.value[name]
@@ -472,16 +425,6 @@
                     if not name in values:
                         print('missing', name)
                 break
-<<<<<<< HEAD
-                    
-            client.poll(.1)
-            msgs = client.receive()
-            for name in msgs:
-                values[name] = msgs[name]
-
-        names = sorted(values)
-        for name in names:
-=======
         exit()
         
     import signal
@@ -496,7 +439,6 @@
         if not continuous:
             # split on separate lines if not continuous
             name, value = msg
->>>>>>> 74dd70a2
             if info:
                 print(name, client.info(name), '=', values[name])
             else:
