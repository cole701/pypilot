#!/usr/bin/env python
#
#   Copyright (C) 2020 Sean D'Epagnier
#
# This Program is free software; you can redistribute it and/or
# modify it under the terms of the GNU General Public
# License as published by the Free Software Foundation; either
# version 3 of the License, or (at your option) any later version.  

# Boat imu is built on top of RTIMU

# it is an enhanced imu with special knowledge of boat dynamics
# giving it the ability to auto-calibrate the inertial sensors

import os, sys
import time, math, multiprocessing, select

sys.path.append(os.path.dirname(os.path.abspath(__file__)))
t0=time.monotonic()
import vector, quaternion
from client import pypilotClient
from values import *

from nonblockingpipe import NonBlockingPipe

try:
    import RTIMU
except ImportError:
    RTIMU = False
    print('RTIMU library not detected, please install it')

class IMU(object):
    def __init__(self, server):
        self.client = pypilotClient(server)
        self.multiprocessing = server.multiprocessing
        if self.multiprocessing:
            self.pipe, pipe = NonBlockingPipe('imu_pipe', self.multiprocessing)
            self.process = multiprocessing.Process(target=self.process, args=(pipe,), daemon=True)
            self.process.start()
            return
        self.process = False
        self.setup()
          
    def setup(self):
        self.client.watch('imu.accel.calibration')
        self.client.watch('imu.compass.calibration')
        self.client.watch('imu.rate')

        self.gyrobias = self.client.register(SensorValue('imu.gyrobias', persistent=True))
        self.lastgyrobiastime = time.monotonic()

        SETTINGS_FILE = "RTIMULib"
        print("Using settings file " + SETTINGS_FILE + ".ini")
        s = RTIMU.Settings(SETTINGS_FILE)
        s.FusionType = 1
        s.CompassCalValid = False

        s.CompassCalEllipsoidOffset = (0, 0, 0)
        s.CompassCalEllipsoidValid = True
        s.MPU925xAccelFsr = 0 # +- 2g
        s.MPU925xGyroFsr = 0 # +- 250 deg/s
        # compass noise by rate 10=.043, 20=.033, 40=.024, 80=.017, 100=.015
        rate = 100
        s.MPU925xGyroAccelSampleRate = rate
        s.MPU925xCompassSampleRate = rate

        s.AccelCalValid = True # will be updated later
        s.AccelCalMin = (-1, -1, -1)
        s.AccelCalMax = (1, 1, 1)

        s.GyroBiasValid = False
        s.GyroBias = (0, 0, 0)

        s.KalmanRk, s.KalmanQ = .002, .001
        self.s = s
        while not self.init():
            time.sleep(1)
        self.lastdata = False
        self.rate = 10

    def init(self):
        self.s.IMUType = 0 # always autodetect imu
        rtimu = RTIMU.RTIMU(self.s)
        if rtimu.IMUName() == 'Null IMU':
            print('no IMU detected... try again')
            return False
      
        print("IMU Name: " + rtimu.IMUName())

        if not rtimu.IMUInit():
            print("ERROR: IMU Init Failed, no inertial data available")
            return False

        # this is a good time to set any fusion parameters
        rtimu.setSlerpPower(.01)
        rtimu.setGyroEnable(True)
        rtimu.setAccelEnable(True)
        rtimu.setCompassEnable(True)
        time.sleep(.1)
        self.rtimu = rtimu

        self.avggyro = [0, 0, 0]
        self.compass_calibration_updated = False
        return True

    def process(self, pipe):
        print('imu process', os.getpid())
        if not RTIMU:
            while True:
                time.sleep(10) # do nothing

        if os.system('sudo chrt -pf 99 %d 2>&1 > /dev/null' % os.getpid()):
            print('warning, failed to make imu process realtime')
        else:
            print('made imu process realtime')

        self.setup()
        while True:
            t0 = time.monotonic()
            data = self.read()
            pipe.send(data, not data)

            if not self.s.GyroBiasValid:
                if self.gyrobias.value:
                    print('setting initial gyro bias', self.gyrobias.value)
                    self.s.GyroBias = tuple(map(math.radians, self.gyrobias.value))
                    self.s.GyroBiasValid = True
            elif t0-self.lastgyrobiastime > 10:
                self.gyrobias.set(list(map(math.degrees, self.s.GyroBias)))
                self.lastgyrobiastime = t0
            
            self.poll()
            dt = time.monotonic() - t0
            period = 1/self.rate
            t = period - dt
            if t > 0 and t < period:
                time.sleep(t)
            else:
                print('imu process failed to keep time', t)

    def read(self):
        t0 = time.monotonic()
        if not self.rtimu.IMURead():
            print('failed to read IMU!')
            self.init() # reinitialize imu
            return False 
         
        data = self.rtimu.getIMUData()
        data['accel.residuals'] = list(self.rtimu.getAccelResiduals())

        data['timestamp'] = t0 # imu timestamp is perfectly accurate
        
        if self.compass_calibration_updated:
            data['compass_calibration_updated'] = True
            self.compass_calibration_updated = False

        self.lastdata = list(data['gyro']), list(data['compass'])
        return data

    def poll(self):
        msgs = self.client.receive()
        for name in msgs:
            value = msgs[name]
            if name == 'imu.accel.calibration':
                self.s.AccelCalValid = True
                b, t = value[0][:3], value[0][3]
                self.s.AccelCalMin = b[0] - t, b[1] - t, b[2] - t
                self.s.AccelCalMax = b[0] + t, b[1] + t, b[2] + t
            elif name == 'imu.compass.calibration':
                self.compass_calibration_updated = True
                self.s.CompassCalEllipsoidValid = True
                self.s.CompassCalEllipsoidOffset = tuple(value[0][:3])
                #rtimu.resetFusion()
            elif name == 'imu.rate':
                self.rate = value
                print('imu rate set to rate', value)

        if not self.lastdata:
            return
        gyro, compass = self.lastdata

        # see if gyro is out of range, sometimes the sensors read
        # very high gyro readings and the sensors need to be reset by software
        # this is probably a bug in the underlying driver with fifo misalignment
        d = .05/self.rate # filter constant
        for i in range(3): # filter gyro vector
            self.avggyro[i] = (1-d)*self.avggyro[i] + d*gyro[i]
        if vector.norm(self.avggyro) > .8: # 55 degrees/s
            print('too high standing gyro bias, resetting sensors', gyro, self.avggyro)
            self.init()

        # detects the problem even faster:
        if any(map(lambda x : abs(x) > 1000, compass)):
            print('compass out of range, resetting', compass)
            self.init()

class FrequencyValue(SensorValue):
    def __init__(self, name):
        super(FrequencyValue, self).__init__(name)
        self.loopc = 0
        self.t0 = time.monotonic()

    def strobe(self):
        self.loopc += 1
        if self.loopc == 4: # update timing from 5 cycles
            t1 = time.monotonic()
            self.set(self.loopc/(t1-self.t0))
            self.t0 = t1
            self.loopc = 0

def readable_timespan(total):
    mods = [('s', 1), ('m', 60), ('h', 60), ('d', 24), ('y', 365.24)]          
    def loop(i, mod):
        if i == len(mods) or (int(total / (mods[i][1]*mod)) == 0 and i > 0):
            return ''
        if i < len(mods) - 1:
            div = mods[i][1]*mods[i+1][1]*mod
            t = int(total%int(div))
        else:
            t = total
        return loop(i+1, mods[i][1]*mod) + (('%d' + mods[i][0] + ' ') % (t/(mods[i][1]*mod)))
    return loop(0, 1)

class TimeValue(StringValue):
    def __init__(self, name, **kwargs):
        super(TimeValue, self).__init__(name, 0, **kwargs)
        self.lastupdate_value = 0
        self.lastage_value = -100
        self.stopped = True
        self.total = self.value
        
    def reset(self):
        self.lastupdate_value = 0
        self.total = 0
        self.start = time.monotonic()
        self.set(0)

    def update(self):
        t = time.monotonic()
        if self.stopped:
            self.stopped = False
            self.start = t

        self.value = self.total + t - self.start
        if abs(self.value - self.lastupdate_value) > 1:
          self.lastupdate_value = self.value
          self.set(self.value)

    def stop(self):
      if self.stopped:
        return
      self.total += time.monotonic() - self.start
      self.stopped = True

    def get_msg(self):
        if abs(self.value - self.lastage_value) > 1: # to reduce cpu, if the time didn't change by a second
            self.lastage_value = self.value
            self.lastage = readable_timespan(self.value)
        return '"'+self.lastage+'"'

class QuaternionValue(ResettableValue):
    def __init__(self, name, initial, **kwargs):
        super(QuaternionValue, self).__init__(name, initial, **kwargs)

    def set(self, value):
<<<<<<< HEAD
      if value:
        value = quaternion.normalize(value)
      super(QuaternionValue, self).set(value)
=======
        if value:
            value = quaternion.normalize(value)
        super(QuaternionValue, self).set(value)
>>>>>>> cb889f54

def heading_filter(lp, a, b):
    if not a:
        return b
    if not b:
        return a
    if a - b > 180:
        a -= 360
    elif b - a > 180:
        b -= 360
    result = lp*a + (1-lp)*b
    if result < 0:
        result += 360
    return result

def CalibrationProcess(cal_pipe, client):
    time.sleep(30) # let other stuff load
    import os
    if os.system('sudo chrt -pi 0 %d 2> /dev/null > /dev/null' % os.getpid()):
        print('warning, failed to make calibration process idle, trying renice')
    if os.system("renice 20 %d" % os.getpid()):
        print('warning, failed to renice calibration process')
    print('calibration process', os.getpid())
    while True:
        try:
            import calibration_fit
            calibration_fit.CalibrationProcess(cal_pipe, client)
        except Exception as e:
            print('failed import calibration fit', e)
            time.sleep(10) # maybe numpy isn't ready yet
        

class AutomaticCalibrationProcess(multiprocessing.Process):
    def __init__(self, server):
        if True:
            # direct connection to send raw sensors to calibration process is more
            # efficient than routing through server (save up to 2% cpu on rpi zero)
            self.cal_pipe, cal_pipe = NonBlockingPipe('cal pipe', True, sendfailok=True)
        else:
            self.cal_pipe, cal_pipe = False, False # use client
        client = pypilotClient(server)
        super(AutomaticCalibrationProcess, self).__init__(target=CalibrationProcess, args=(cal_pipe, client), daemon=True)
        self.start()

    def __del__(self):
        print('terminate calibration process')
        self.terminate()


class BoatIMU(object):
    def __init__(self, client):
        self.client = client

        self.rate = self.register(EnumProperty, 'rate', 10, [10, 20], persistent=True)

        self.frequency = self.register(FrequencyValue, 'frequency')
<<<<<<< HEAD
        self.alignmentQ = self.register(QuaternionValue, 'alignmentQ', [2**.5/2, -2**.5/2, 0, 0], persistent=True)
=======
        self.alignmentQ = self.register(QuaternionValue, 'alignmentQ', [1, 0, 0, 0], persistent=True)
>>>>>>> cb889f54
        self.alignmentQ.last = False
        self.heading_off = self.register(RangeProperty, 'heading_offset', 0, -180, 180, persistent=True)
        self.heading_off.last = 3000 # invalid

        self.alignmentCounter = self.register(Property, 'alignmentCounter', 0)
        self.last_alignmentCounter = False

        self.uptime = self.register(TimeValue, 'uptime')
    
        self.auto_cal = AutomaticCalibrationProcess(client.server)

        self.lasttimestamp = 0

        self.headingrate = self.heel = 0
        self.heading_lowpass_constant = self.register(RangeProperty, 'heading_lowpass_constant', .2, .05, .3)
        self.headingrate_lowpass_constant = self.register(RangeProperty, 'headingrate_lowpass_constant', .2, .05, .3)
        self.headingraterate_lowpass_constant = self.register(RangeProperty, 'headingraterate_lowpass_constant', .1, .05, .3)

        sensornames = ['accel', 'gyro', 'compass', 'accel.residuals', 'pitch', 'roll']
        sensornames += ['pitchrate', 'rollrate', 'headingrate', 'headingraterate', 'heel']
        sensornames += ['headingrate_lowpass', 'headingraterate_lowpass']
        directional_sensornames = ['heading', 'heading_lowpass']
        sensornames += directional_sensornames
    
        self.SensorValues = {}
        for name in sensornames:
            self.SensorValues[name] = self.register(SensorValue, name, directional = name in directional_sensornames)

        # quaternion needs to report many more decimal places than other sensors
        #sensornames += ['fusionQPose']
<<<<<<< HEAD
        self.SensorValues['fusionQPose'] = self.register(SensorValue, 'fusionQPose', fmt='%.7f')
=======
        self.SensorValues['fusionQPose'] = self.register(SensorValue, 'fusionQPose', fmt='%.8f')
>>>>>>> cb889f54
    
        self.imu = IMU(client.server)

        self.last_imuread = time.monotonic() + 4 # ignore failed readings at startup

    def __del__(self):
        #print('terminate imu process')
        #self.imu.process.terminate()
        pass

    def register(self, _type, name, *args, **kwargs):
        value = _type(*(['imu.' + name] + list(args)), **kwargs)
        return self.client.register(value)
      
    def update_alignment(self, q):
        a2 = 2*math.atan2(q[3], q[0])
        heading_offset = a2*180/math.pi
        off = self.heading_off.value - heading_offset
        o = quaternion.angvec2quat(off*math.pi/180, [0, 0, 1])
        self.alignmentQ.update(quaternion.normalize(quaternion.multiply(q, o)))

    def IMUread(self):
        if self.imu.multiprocessing:
            lastdata = False
            while True:
                data = self.imu.pipe.recv()
                if not data:
                    return lastdata
                lastdata = data
        return self.imu.read()

    def poll(self):
        if not self.imu.multiprocessing:
            self.imu.poll()

    def read(self):
        data = self.IMUread()
        if not data:
            if time.monotonic() - self.last_imuread > 1 and self.frequency.value:
                print('IMURead failed!')
                self.frequency.set(False)
                for name in self.SensorValues:
                    self.SensorValues[name].set(False)
                self.uptime.reset()
            return False
  
        if vector.norm(data['accel']) == 0:
            print('accel values invalid', data['accel'])
            return False
  
        self.last_imuread = time.monotonic()
        self.frequency.strobe()
  
        # apply alignment calibration
        gyro_q = quaternion.rotvecquat(data['gyro'], data['fusionQPose'])
    
        data['pitchrate'], data['rollrate'], data['headingrate'] = map(math.degrees, gyro_q)
        
        aligned = quaternion.multiply(data['fusionQPose'], self.alignmentQ.value)
        aligned = quaternion.normalize(aligned) # floating point precision errors
    
        data['roll'], data['pitch'], data['heading'] = map(math.degrees, quaternion.toeuler(aligned))
  
        if data['heading'] < 0:
            data['heading'] += 360
  
        dt = data['timestamp'] - self.lasttimestamp
        self.lasttimestamp = data['timestamp']
        if dt > .01 and dt < .2:
            data['headingraterate'] = (data['headingrate'] - self.headingrate) / dt
        else:
            data['headingraterate'] = 0
  
        self.headingrate = data['headingrate']
  
        data['heel'] = self.heel = data['roll']*.03 + self.heel*.97
        #data['roll'] -= data['heel']
  
        data['gyro'] = list(map(math.degrees, data['gyro']))
  
        # lowpass heading and rate
        llp = self.heading_lowpass_constant.value
        data['heading_lowpass'] = heading_filter(llp, data['heading'], self.SensorValues['heading_lowpass'].value)

        llp = self.headingrate_lowpass_constant.value
        data['headingrate_lowpass'] = llp*data['headingrate'] + (1-llp)*self.SensorValues['headingrate_lowpass'].value
  
        llp = self.headingraterate_lowpass_constant.value
        data['headingraterate_lowpass'] = llp*data['headingraterate'] + (1-llp)*self.SensorValues['headingraterate_lowpass'].value

        # set sensors
        for name in self.SensorValues:
            self.SensorValues[name].set(data[name])

        self.uptime.update()

        # count down to alignment
        if self.alignmentCounter.value != self.last_alignmentCounter:
            self.alignmentPose = [0, 0, 0, 0]

        if self.alignmentCounter.value > 0:
            self.alignmentPose = list(map(lambda x, y : x + y, self.alignmentPose, aligned))
            self.alignmentCounter.set(self.alignmentCounter.value-1)

            if self.alignmentCounter.value == 0:
                self.alignmentPose = quaternion.normalize(self.alignmentPose)
                adown = quaternion.rotvecquat([0, 0, 1], quaternion.conjugate(self.alignmentPose))

                alignment = []
                alignment = quaternion.vec2vec2quat([0, 0, 1], adown)
                alignment = quaternion.multiply(self.alignmentQ.value, alignment)
        
                if len(alignment):
                    self.update_alignment(alignment)

            self.last_alignmentCounter = self.alignmentCounter.value

        # if alignment or heading offset changed:
        if self.heading_off.value != self.heading_off.last or \
           self.alignmentQ.value != self.alignmentQ.last:
            self.update_alignment(self.alignmentQ.value)
            self.heading_off.last = self.heading_off.value
            self.alignmentQ.last = self.alignmentQ.value


        if self.auto_cal.cal_pipe:
            #print('warning, cal pipe always sending despite locks')
            cal_data = {}
            #how to check this here??  if not 'imu.accel.calibration.locked'
            cal_data['accel'] = list(data['accel'])
            
            #how to check this here??  if not 'imu.compass.calibration.locked'
            cal_data['compass'] = list(data['compass'])
            cal_data['fusionQPose'] = list(data['fusionQPose'])

            if cal_data:
                #print('send', cal_data)
                self.auto_cal.cal_pipe.send(cal_data)

        return data

# print line without newline
def printline(*args):
    for a in args:
        sys.stdout.write(str(a))
        sys.stdout.write(' ')
    sys.stdout.write('\r')
    sys.stdout.flush()
    
def main():
    from server import pypilotServer
    server = pypilotServer()
    client = pypilotClient(server)
    boatimu = BoatIMU(client)

    quiet = '-q' in sys.argv

    lastprint = 0
    while True:
        t0 = time.monotonic()
        server.poll()
        client.poll()
        data = boatimu.read()
        if data and not quiet:
            if t0-lastprint > .25:
                printline('pitch', data['pitch'], 'roll', data['roll'], 'heading', data['heading'])
                lastprint = t0
        boatimu.poll()
        while True:
            dt = 1/boatimu.rate.value - (time.monotonic() - t0)
            if dt < 0:
                break
            if dt > 0:
                time.sleep(dt)
            
if __name__ == '__main__':
    main()<|MERGE_RESOLUTION|>--- conflicted
+++ resolved
@@ -263,15 +263,9 @@
         super(QuaternionValue, self).__init__(name, initial, **kwargs)
 
     def set(self, value):
-<<<<<<< HEAD
-      if value:
-        value = quaternion.normalize(value)
-      super(QuaternionValue, self).set(value)
-=======
         if value:
             value = quaternion.normalize(value)
         super(QuaternionValue, self).set(value)
->>>>>>> cb889f54
 
 def heading_filter(lp, a, b):
     if not a:
@@ -328,11 +322,7 @@
         self.rate = self.register(EnumProperty, 'rate', 10, [10, 20], persistent=True)
 
         self.frequency = self.register(FrequencyValue, 'frequency')
-<<<<<<< HEAD
-        self.alignmentQ = self.register(QuaternionValue, 'alignmentQ', [2**.5/2, -2**.5/2, 0, 0], persistent=True)
-=======
         self.alignmentQ = self.register(QuaternionValue, 'alignmentQ', [1, 0, 0, 0], persistent=True)
->>>>>>> cb889f54
         self.alignmentQ.last = False
         self.heading_off = self.register(RangeProperty, 'heading_offset', 0, -180, 180, persistent=True)
         self.heading_off.last = 3000 # invalid
@@ -363,11 +353,7 @@
 
         # quaternion needs to report many more decimal places than other sensors
         #sensornames += ['fusionQPose']
-<<<<<<< HEAD
-        self.SensorValues['fusionQPose'] = self.register(SensorValue, 'fusionQPose', fmt='%.7f')
-=======
         self.SensorValues['fusionQPose'] = self.register(SensorValue, 'fusionQPose', fmt='%.8f')
->>>>>>> cb889f54
     
         self.imu = IMU(client.server)
 
