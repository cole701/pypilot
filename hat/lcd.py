--- conflicted
+++ resolved
@@ -321,10 +321,6 @@
         t2 = gettime()
         
         if dt > frameperiod:
-<<<<<<< HEAD
-            ta = gettime()
-=======
->>>>>>> c1f3716f
             self.display()
             self.update_watches()
             self.lastframetime = max(self.lastframetime+frameperiod, t-frameperiod)
