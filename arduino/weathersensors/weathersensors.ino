/* Copyright (C) 2019 Sean D'Epagnier <seandepagnier@gmail.com>
 *
 * This Program is free software; you can redistribute it and/or
 * modify it under the terms of the GNU General Public
 * License as published by the Free Software Foundation; either
 * version 3 of the License, or (at your option) any later version.
 */

/* this program interfaces with the bmp280 pressure sensor and outputs
   calibrated signalk data over serial at 38400 baud
 */

/* anemometer wires

using potentiometer for wind direction
using a reed switch for wind speed

red    - gnd - pin 3 - potentiometer power A - reed switch A
yellow - 5v  - pin 5 - potentiometer power B
green  - a7  - pin 4 - potentiometer reading
black  - d2  - pin 2 -                         reed switch B

*/

#include <Arduino.h>
#include <stdint.h>
#include <avr/sleep.h>
#include <HardwareSerial.h>
#include "PCD8544.h"
#include <avr/boot.h>

extern "C" {
  #include <twi.h>
}

// comment/uncomment these settings as needed
#define ANEMOMETER   // comment to show only baro graph
<<<<<<< HEAD
#define LCD          // if nokia5110 lcd on spi port
#define DAVIS     // uncomment only for davis sensors
//#define CCW   //  voltage decreases with wind direction (not davis!)
=======
#define LCD
#define DAVIS      // prevent autodetection of range (davis only)

>>>>>>> bbe86ebd
#define LCD_BL_HIGH  // if backlight pin is high rather than gnd
//#define FARENHEIT

#ifdef LCD
static PCD8544 lcd(13, 11, 8, 7, 4);
#endif

const int analogInPin = A7;  // Analog input pin that the potentiometer is attached to
const int analogLightPin = A6;
const int analogBacklightPin = 9;

int16_t cross_count = 1000; // calibrate range during first 1000 crossings of 0

uint8_t have_bmp280 = 0;
uint8_t bmX280_tries = 10;  // try 10 times to configure
uint16_t dig_T1, dig_P1;
int16_t dig_T2, dig_T3, dig_P2, dig_P3, dig_P4, dig_P5, dig_P6, dig_P7, dig_P8, dig_P9;

void bmX280_setup()
{
  Serial.println("bmX280 setup");

  // NOTE:  local version of twi does not enable pullup as
  // bmX_280 device is 3.3v and arduino runs at 5v

  twi_init();

  // incase arduino version (although pullups will put
  // too high voltage for short time anyway....
  pinMode(SDA, INPUT);
  pinMode(SCL, INPUT);
  delay(1);

  have_bmp280 = 0;
  bmX280_tries--;

  uint8_t d[24];
  d[0] = 0xd0;

  if(twi_writeTo(0x76, d, 1, 1, 1) == 0 &&
     twi_readFrom(0x76, d, 1, 1) == 1 &&
     d[0] == 0x58)
      have_bmp280 = 1;
  else {
      Serial.print("bmp280 not found: ");
      Serial.println(d[0]);
      // attempt reset command
      //d[0] = 0xe0;
      //d[1] = 0xb6;
      //twi_writeTo(0x76, d, 2, 1, 1);
      TWCR &= ~(_BV(TWEN));
      return;
  }

  d[0] = 0x88;
  if(twi_writeTo(0x76, d, 1, 1, 1) != 0)
      have_bmp280 = 0;

  uint8_t c = twi_readFrom(0x76, d, 24, 1);
  if(c != 24) {
      Serial.println("bmp280 failed to read calibration");
      have_bmp280 = 0;
  }
      
  dig_T1 = d[0] | d[1] << 8;
  dig_T2 = d[2] | d[3] << 8;
  dig_T3 = d[4] | d[5] << 8;
  dig_P1 = d[6] | d[7] << 8;
  dig_P2 = d[8] | d[9] << 8;
  dig_P3 = d[10] | d[11] << 8;
  dig_P4 = d[12] | d[13] << 8;
  dig_P5 = d[14] | d[15] << 8;
  dig_P6 = d[16] | d[17] << 8;
  dig_P7 = d[18] | d[19] << 8;
  dig_P8 = d[20] | d[21] << 8;
  dig_P9 = d[22] | d[23] << 8;

  
#if 0
  Serial.println("bmp280 pressure compensation:");
  Serial.println(dig_T1);
  Serial.println(dig_T2);
  Serial.println(dig_T3);
  Serial.println(dig_P1);
  Serial.println(dig_P2);
  Serial.println(dig_P3);
  Serial.println(dig_P4);
  Serial.println(dig_P5);
  Serial.println(dig_P6);
  Serial.println(dig_P7);
  Serial.println(dig_P8);
  Serial.println(dig_P9);
#endif  

  // b00011111  // configure
  d[0] = 0xf4;
  d[1] = 0xff;
  if(twi_writeTo(0x76, d, 2, 1, 1) != 0)
      have_bmp280 = 0;
}

volatile unsigned int rotation_count;
volatile uint16_t lastperiod;

void isr_anemometer_count()
{
    uint8_t pin = digitalRead(2);

    static uint16_t lastt, lastofft;
    static uint8_t lastpin;
    int t = millis();

    if(!pin && lastpin) {
        uint16_t period = t-lastt;
        uint16_t offperiod = t-lastofft;

#ifdef DAVIS
        if(period > 10)
#else
        if(offperiod > 10 && // debounce, at least for less than 120 knots of wind
           /*offperiod > period/2 &&*/ offperiod < period/10*9) // test good reading
#endif
        {
            lastt = t;            
            lastperiod += period;
            rotation_count++;
        } else { // bad reading, reset

        }
    }
    lastpin = pin;
    lastofft = t;
}

#include <avr/wdt.h>
#include <avr/eeprom.h>

struct eeprom_data_struct {
    char signature[6];
    int16_t wind_min_reading, wind_max_reading;
} eeprom_data;

void setup()
{
  cli();
  MCUSR = 0;
  WDTCSR = (1<<WDCE) | (1<<WDE);
  WDTCSR = (1<<WDIE) | (1<<WDP2) | (1<<WDP1); // interrupt in 1 second
  sei();

  Serial.begin(38400);  // start serial for output

  // default values
  
  // read eeprom and determine if it is valid
  struct eeprom_data_struct ram_eeprom;
  eeprom_read_block(&ram_eeprom, 0, sizeof ram_eeprom);


  char signature[] =  "arws12";
  memcpy(eeprom_data.signature, signature, sizeof eeprom_data.signature);
  eeprom_data.wind_min_reading = 300;
  eeprom_data.wind_max_reading = 650;

  if(memcmp(ram_eeprom.signature, signature, sizeof ram_eeprom.signature) == 0 &&
     ram_eeprom.wind_min_reading > 0 && // ensure somewhat sane range
     ram_eeprom.wind_max_reading < 1024 &&
     ram_eeprom.wind_min_reading < ram_eeprom.wind_max_reading-100) {
      memcpy(&eeprom_data, &ram_eeprom, sizeof eeprom_data);
      Serial.print("Calibration valid  ");
      Serial.print(ram_eeprom.wind_min_reading);
      Serial.print("  ");
      Serial.println(ram_eeprom.wind_max_reading);

      // no more calibration if valid
      // do not recalibrate as eventually bad readings may
      // corrupt calibration in the future.
      cross_count = 0;
  }
  
  // read fuses, and report this as flag if they are wrong
    uint8_t lowBits      = boot_lock_fuse_bits_get(GET_LOW_FUSE_BITS);
    uint8_t highBits     = boot_lock_fuse_bits_get(GET_HIGH_FUSE_BITS);
    uint8_t extendedBits = boot_lock_fuse_bits_get(GET_EXTENDED_FUSE_BITS);
    uint8_t lockBits     = boot_lock_fuse_bits_get(GET_LOCK_BITS);
    if(lowBits != 0xFF || highBits != 0xda ||
       (extendedBits != 0xFD && extendedBits != 0xFC) || lockBits != 0xCF)
        Serial.print("Warning, fuses set wrong, flash may become corrupted");

  bmX280_setup();

#ifdef ANEMOMETER
  attachInterrupt(0, isr_anemometer_count, CHANGE);
  pinMode(analogInPin, INPUT);
  pinMode(2, INPUT_PULLUP);
#endif

  //analogRead(analogInPin); // select channel
  ADMUX = _BV(REFS0) | 6;
  ADCSRA |= _BV(ADIE);
  ADCSRA |= _BV(ADSC);   // Set the Start Conversion flag.

#ifdef LCD
    // PCD8544-compatible displays may have a different resolution...
  lcd.begin(84, 48);
  pinMode( analogLightPin, INPUT);
#endif
}

ISR(WDT_vect)
{
    wdt_reset();
    wdt_disable();
    delay(1);
    asm volatile ("ijmp" ::"z" (0x0000));
}

static volatile uint8_t adcchannel;
static volatile uint32_t adcval[4];
static volatile int16_t adccount[4];

ISR(ADC_vect)
{
    ADCSRA |= _BV(ADSC);   // Set the Start Conversion flag.
#ifdef ANEMOMETER
    uint16_t adcw = ADCW;
    if(adcchannel == 0) {
        adccount[0]++;
        // backlight sensor
        if(adcchannel == 0 && adccount[0] >= 1) {
            adcval[0] = adcw;
            ADMUX = _BV(REFS0) | 7, adcchannel = 1;
        }
    } else {
        uint8_t b = adcw < 448 ? 1 : adcw < 576 ? 2 : 3;
        if(adccount[b] < 4000) {
            adccount[b]++;
            if(adccount[b] > 0)
                adcval[b] += adcw;
        }
    }
#else
    adcval[0] = ADCW;
#endif
}

int32_t t_fine;
int32_t bmp280_compensate_T_int32(int32_t adc_T)
{
    int32_t var1, var2, T;
    var1 = ((((adc_T>>3) - ((int32_t)dig_T1<<1))) * ((int32_t)dig_T2)) >> 11;
    var2 = (((((adc_T>>4) - ((int32_t)dig_T1)) * ((adc_T>>4) - ((int32_t)dig_T1))) >> 12) * ((int32_t)dig_T3)) >> 14;
    t_fine = var1 + var2;
    T = (t_fine * 5 + 128) >> 8;
    return T;
}

// Returns pressure in Pa as unsigned 32 bit integer in Q24.8 format (24 integer bits and 8 fractional bits).
// Output value of “24674867” represents 24674867/256 = 96386.2 Pa = 963.862 hPa
uint32_t bmp280_compensate_P_int64(int32_t adc_P)
{
    uint64_t var1, var2, p;
    var1 = ((int64_t)t_fine) - 128000;
    var2 = var1 * var1 * (uint64_t)dig_P6;
    var2 = var2 + ((var1*(uint64_t)dig_P5)<<17);
    var2 = var2 + (((uint64_t)dig_P4)<<35);
    var1 = ((var1 * var1 * (uint64_t)dig_P3)>>8) + ((var1 * (uint64_t)dig_P2)<<12);
    var1 = (((((int64_t)1)<<47)+var1))*((uint64_t)dig_P1)>>33;
    if (var1 == 0)
    {
        return 0; // avoid exception caused by division by zero
    }
    p = 1048576-adc_P;
    p = (((p<<31)-var2)*3125)/var1;
    var1 = (((uint64_t)dig_P9) * (p>>13) * (p>>13)) >> 25;
    var2 = (((uint64_t)dig_P8) * p) >> 19;
    p = ((p + var1 + var2) >> 8) + (((uint64_t)dig_P7)<<4);
    return (uint32_t)p;
}

uint8_t checksum(const char *buf)
{
    uint8_t cksum = 0;
    for(uint8_t i=0; i<strlen(buf); i++)
        cksum ^= buf[i];
    return cksum;
}

void send_nmea(const char *buf)
{
  char buf2[128];
  snprintf(buf2, sizeof buf2, "$%s*%02x\r\n", buf, checksum(buf));
  Serial.print(buf2);
}

int lcd_update;
float wind_dir, wind_speed, wind_speed_30;

void read_anemometer()
{
    static float lpdir;
    const float lp = .2; // lowpass filter constant

    if(adccount[1] < 100 && adccount[2] < 100 && adccount[3] < 100)
        return; // not enough data
    
    cli();
    uint32_t val[3];
    int16_t count[3];
    for(int i=0; i<3; i++) {
        val[i] = adcval[i+1];
        count[i] = adccount[i+1];
    }
    // reset the adc
    for(int i=0; i<4; i++) {
        adcval[i] = 0;
        adccount[i] = -4;
    }

#ifdef LCD
    // read from backlight sense
    adcchannel = 0;
    ADMUX = _BV(REFS0) | 6;
#else
    ADMUX = _BV(REFS0) | 7, adcchannel = 1;
#endif
    sei();

    // read the analog in value:
    int16_t sensorValue = 0;
    // discard this since we crossed zero and read
    // possibly invalid data
    if(count[0] > 0 && count[2] > 0) {
#if 0
        Serial.print ("CROSS!!!!   ");
        Serial.print(float(val[0]) / count[0]);
        Serial.print("  ");
        Serial.println(float(val[2]) / count[2]);
#endif
        if(cross_count > 0) {
#if 1
            Serial.print("Calibrating  ");
            Serial.print(sensorValue);
            Serial.print("  ");
            Serial.print(eeprom_data.wind_min_reading);
            Serial.print(" ");
            Serial.print(eeprom_data.wind_max_reading);
            Serial.print(" ");
            Serial.println(cross_count);
#endif
            cross_count--;
        }
        if(cross_count == 0) { // write at zero
            Serial.println("Calibration Finished");
            eeprom_update_block(&eeprom_data, 0, sizeof eeprom_data);
        }
        return;
    }

    uint32_t tval = 0;
    int16_t tcount = 0;
    for(int i=0; i<3; i++) {
        if(count[i] > 64) {
            tval += val[i];
            tcount += count[i];
        }
    }


    if(tcount < 64) {
        //Serial.println(count[0]);
        //Serial.println(count[1]);
        //Serial.println(count[2]);
        //Serial.println(tcount);
        //Serial.println("Not enough data!!");
        return; // not enough data
    }

    sensorValue = tval / tcount; // average data
    //Serial.println(sensorValue);

      
    // make sure the value is sane
    if(sensorValue < 0 || sensorValue > 1023) {
        Serial.println("invalid range: program error");
        return;
    }

    float dir = 0;
#ifdef DAVIS
    // compensate 13 degree deadband in potentiometer over full range
    dir = (sensorValue + 13) * .34;
#else
    if(sensorValue < eeprom_data.wind_min_reading - 40 && eeprom_data.wind_min_reading >= 40)
        lpdir = -1; // invalid
    else
    {
        int noise = 0;
        if(cross_count > 0) {
            if(sensorValue < eeprom_data.wind_min_reading - noise)
                eeprom_data.wind_min_reading = sensorValue + noise;
            else if(sensorValue > eeprom_data.wind_max_reading + noise)
                eeprom_data.wind_max_reading = sensorValue - noise;
        }
        
        if(sensorValue < eeprom_data.wind_min_reading)
            sensorValue = eeprom_data.wind_min_reading;
        else if(sensorValue > eeprom_data.wind_max_reading)
            sensorValue = eeprom_data.wind_max_reading;

        if(eeprom_data.wind_min_reading < 40 || eeprom_data.wind_max_reading > 1000)
            dir = (sensorValue + 13) * .34;
        else
            dir = float(sensorValue - eeprom_data.wind_min_reading)
                / (eeprom_data.wind_max_reading - eeprom_data.wind_min_reading) * 360.0;
    }
#endif

    // lowpass wind direction
    if(dir >= 0) {
#ifdef CCW
        dir = 360 - dir;
#endif
        if(lpdir - dir > 180)
            dir += 360;
        else if(dir - lpdir > 180)
            dir -= 360;

        if(fabs(lpdir - dir) < 180) // another test which should never fail
            lpdir = lp*dir + (1-lp)*lpdir;

        if(lpdir >= 360)
            lpdir -= 360;
        else if(lpdir < 0)
            lpdir += 360;
    }

    uint16_t time = millis();
    static uint16_t last_time;
    uint16_t dt = time - last_time;
    if(dt >= 100) { // output every 100ms
        last_time += 100;

        cli();
        uint16_t period = lastperiod;
        uint16_t count = rotation_count;
        rotation_count = 0;
        lastperiod = 0;
        sei();
        
        static uint16_t nowindcount;
        static float knots = 0, lastnewknots = 0;
        const int nowindtimeout = 30;
        if(count) {
            if(nowindcount!=nowindtimeout) {
                float newknots = .868976 * 2.25 * 1000 * count / period;
#if 0
                Serial.print(lastnewknots);
                Serial.print("   ");
                Serial.print(newknots);
                Serial.print("   ");
                Serial.println(lastnewknots/newknots-1);
#endif
                // if changing too fast, maybe bad reading
                if(lastnewknots == 0 || fabs(lastnewknots - newknots) < 5 || fabs(lastnewknots/newknots-1) <= .5)
                    knots = newknots;

                lastnewknots = newknots;
            }

            nowindcount = 0;
        } else {
            if(nowindcount<nowindtimeout)
                nowindcount++;
            else
                knots = lastnewknots = 0;
        }

        char buf[128];
        if(dir >= 0)
            snprintf(buf, sizeof buf, "ARMWV,%d.%02d,R,%d.%02d,N,A", (int)lpdir, (uint16_t)(lpdir*100.0)%100U, (int)knots, (int)(knots*100)%100);
        else // invalid wind direction (no magnet?)
            snprintf(buf, sizeof buf, "ARMWV,,R,%d.%02d,N,A", (int)knots, (int)(knots*100)%100);
        send_nmea(buf);
        
        wind_dir = lpdir;
        wind_speed = knots;
        wind_speed_30 = wind_speed_30*299.0/300.0 + wind_speed/300.0;
        lcd_update = 1;
    }
}

uint32_t pressure, temperature;
int32_t pressure_comp, temperature_comp;
int bmp280_count;
void read_pressure_temperature()
{
    if(!bmX280_tries)
        return;

    uint8_t buf[6] = {0};
    buf[0] = 0xf7;
    uint8_t r = twi_writeTo(0x76, buf, 1, 1, 1);
    if(r) {
        if(have_bmp280) {
            Serial.print("bmp280 twierror ");
            Serial.println(r);
        }
    }

    uint8_t c = twi_readFrom(0x76, buf, 6, 1);
    if(c != 6) {
        if(have_bmp280)
            Serial.println("bmp280 failed to read 6 bytes from bmp280");
    }

    int32_t p, t;
    
    p = (int32_t)buf[0] << 16 | (int32_t)buf[1] << 8 | (int32_t)buf[2];
    t = (int32_t)buf[3] << 16 | (int32_t)buf[4] << 8 | (int32_t)buf[5];
    
    if(t == 0 || p == 0)
        have_bmp280 = 0;

    pressure += p >> 2;
    temperature += t >> 2;
    bmp280_count++;

    if(!have_bmp280) {
        if(bmp280_count == 256) {
            bmp280_count = 0;
            /* only re-run setup when count elapse */
            bmX280_setup();
        }
        return;
    }

    if(bmp280_count == 1024) {
        bmp280_count = 0;
        pressure >>= 12;
        temperature >>= 12;
    
        temperature_comp = bmp280_compensate_T_int32(temperature);
        pressure_comp = bmp280_compensate_P_int64(pressure) >> 8;
        pressure = temperature = 0;
  
        char buf[128];
        int ap = pressure_comp/100000;
        uint32_t rp = pressure_comp - ap*100000UL;
        snprintf(buf, sizeof buf, "ARMDA,,,%d.%05ld,B,,,,,,,,,,,,,,,,", ap, rp);
        send_nmea(buf);

        int a = temperature_comp / 100;
        int r = temperature_comp - a*100;
        snprintf(buf, sizeof buf, "ARMTA,%d.%02d,C", a, abs(r));
        send_nmea(buf);

        lcd_update = 1;
    }
}

void read_light()
{
    cli();
    int16_t light = adcval[0];
    sei();
    // filter and map light value
    static int lastlight, lighton;
    light = (light + 31*lastlight) / 32;
    lastlight = light;

    if(lighton) {
        if(light > 900)
            lighton = 0;
    } else {
        if(light < 800)
            lighton = 1;
    }
#ifdef LCD_BL_HIGH
    int pwm = lighton ? 90 : 0; // backlight expects 3v3 but we have 5v!
                                // do not set above 160 or may damage backlight!!
#else
    int pwm = lighton ? 120 : 255;
#endif
    #if 0
    Serial.print("light ");
    Serial.print(light);
    Serial.print(" pwm ");
    Serial.print(pwm);
    Serial.println("");
    #endif
    analogWrite(analogBacklightPin, pwm);
}

static uint16_t last_lcd_updatetime, last_lcd_texttime;
static char status_buf[4][16];
void draw_anemometer()
{
#ifdef LCD
    if(!lcd_update)
        return;

    uint16_t time = millis();
    uint16_t dt = time - last_lcd_updatetime;
    if(dt < 100) // don't update faster than 2frames per second
        return;

    last_lcd_updatetime = time;
    
    lcd_update = 0;

    dt = time - last_lcd_texttime;
    if(dt > 700) { // don't update text so fast
        int a, r;
        last_lcd_texttime = time;

        if(wind_dir>=0)
            snprintf(status_buf[0], sizeof status_buf[0], "%02d", (int) round(wind_dir));

        snprintf(status_buf[1], sizeof status_buf[1], "%02d", (int) round(wind_speed));

        lcd.rectangle(0, 46, 48, 83, 0); // clear text
        // draw wind speed
        lcd.setfont(3);
        lcd.setpos(0, 38);
        lcd.print(status_buf[1]);

        // draw 30 second average wind speed
        snprintf(status_buf[1], sizeof status_buf[1], "%02d", (int) round(wind_speed_30));
        lcd.setfont(2);
        lcd.setpos(29, 45);
        lcd.print(status_buf[1]);

        lcd.setfont(0);
        lcd.setpos(0, 61);
        a = pressure_comp/1e2, r = pressure_comp - a*1e2;
        a = snprintf(status_buf[2], sizeof status_buf[2], "%d", a);
        lcd.print(status_buf[2]);
        lcd.rectangle(a*7+3, 73, a*7+4, 73, 255); // draw decimal
        snprintf(status_buf[2], sizeof status_buf[2], "%02d", r);
        lcd.setpos(a*7+6, 61);
        lcd.print(status_buf[2]);

        char unit = 'C';
        int32_t temp = temperature_comp;
#ifdef FARENHEIT
        unit = 'F';
        temp = temp*9/5+3200;
#endif
        
        a = temp / 100;
        r = temp - a*100;
        snprintf(status_buf[3], sizeof status_buf[3], "%d.%02d%c", a, abs(r), unit);
        
        lcd.setfont(0);
        lcd.setpos(1, 71);
        lcd.print(status_buf[3]);
    }
    
    lcd.rectangle(0, 0, 48, 45, 0); // clear compass
    // draw direction dial for wind
    lcd.circle(24, 22, 22, 255);

    if(wind_dir >= 0) {
        float wind_rad = wind_dir/180.0*M_PI;
        int r = 22;
        int x = r*sin(wind_rad);
        int y = -r*cos(wind_rad);
        for(int s=1; s<3; s++) {
            int xp = s*cos(wind_rad);
            int yp = s*sin(wind_rad);
            lcd.line(24+xp, 22+yp, 24+x, 22+y, 255);
            lcd.line(24-xp, 22-yp, 24+x, 22+y, 255);
        }

        // print the heading under the dial
        lcd.setfont(1);
        int xp, yp;
        xp = -11.0*sin(wind_rad), yp = 10.0*cos(wind_rad);
        static float nxp = 0, nyp = 0;
        nxp = (xp + 31*nxp)/32;
        nyp = (yp + 31*nyp)/32;
        xp = 24+nxp-12, yp = 22+nyp-8; 
        lcd.rectangle(xp-1, yp+3, xp+22, yp+14, 0); // clear heading text area
        lcd.setpos(xp, yp);
        lcd.print(status_buf[0]);
    }
    
    lcd.refresh();
#endif
}

void draw_barometer_graph()
{
#ifdef LCD
    static uint16_t baro_history[84];
    static uint8_t history_pos;
    static uint32_t baro_val, baro_count;
    static uint32_t last_baro_updatetime;
    if(!lcd_update)
        return;

    uint16_t time = millis();
    uint16_t dt = time - last_lcd_updatetime;
    if(dt < 100) // don't update faster
        return;

    baro_val += pressure_comp;
    baro_count++;

    last_lcd_updatetime = time;
    
    lcd_update = 0;

    dt = time - last_lcd_texttime;
    if(dt > 700) { // don't update text so fast
        int a, r;
        last_lcd_texttime = time;

        lcd.rectangle(0, 0, 10, 83, 0); // clear text

#if 1
        lcd.setfont(4);
        lcd.setpos(0, 0);
        a = pressure_comp/1e2, r = pressure_comp - a*1e2;
        a = snprintf(status_buf[2], sizeof status_buf[2], "%d", a);
        lcd.print(status_buf[2]);
        lcd.rectangle(0, a*7+3, 0, a*7+4, 255); // draw decimal
        snprintf(status_buf[2], sizeof status_buf[2], "%02d", r);
        lcd.setpos(0, a*7+6);
        lcd.print(status_buf[2]);
#endif
        
        a = temperature_comp / 100;
//        r = temperature_comp - a*100;
        snprintf(status_buf[3], sizeof status_buf[3], "%dC", a);
        
        lcd.setfont(4);
        lcd.setpos(0, 60);
        lcd.print(status_buf[3]);
    }

    uint32_t dt32 = millis() - last_baro_updatetime;
    
    if(dt32 > 60000) { // once a minute
        last_baro_updatetime += 60000;
        int32_t val = baro_val / baro_count;
        baro_val = baro_count = 0;
    
        int16_t bar = val - 80000;

        baro_history[history_pos++] = bar;
        if(history_pos == 84)
            history_pos = 0;

        lcd.rectangle(10, 0, 48, 84, 0); // clear graph

        for(int i=0; i<84; i++) {
            int p = (history_pos + i)%84;
            int v = baro_history[p] - bar;
            v /= 5;

            v += 28;
            if(v > 10)
                lcd.putpixel(v, i, 255);
        }
    }

    lcd.refresh();
#endif
}

void loop()
{
    set_sleep_mode(SLEEP_MODE_IDLE);
    sleep_enable();
    sleep_cpu();

    wdt_reset();

    read_pressure_temperature();

#ifdef LCD
    read_light();
#endif
#ifdef ANEMOMETER
    read_anemometer();
    draw_anemometer();
#else
    draw_barometer_graph();
#endif
}<|MERGE_RESOLUTION|>--- conflicted
+++ resolved
@@ -35,15 +35,11 @@
 
 // comment/uncomment these settings as needed
 #define ANEMOMETER   // comment to show only baro graph
-<<<<<<< HEAD
+
 #define LCD          // if nokia5110 lcd on spi port
 #define DAVIS     // uncomment only for davis sensors
 //#define CCW   //  voltage decreases with wind direction (not davis!)
-=======
-#define LCD
-#define DAVIS      // prevent autodetection of range (davis only)
-
->>>>>>> bbe86ebd
+
 #define LCD_BL_HIGH  // if backlight pin is high rather than gnd
 //#define FARENHEIT
 
