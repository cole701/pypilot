--- conflicted
+++ resolved
@@ -681,19 +681,11 @@
     JLX12864G() : spilcd(rstPIN, rsPIN) {}
     virtual ~JLX12864G() {}
     void refresh(int contrast, surface *s) {
-        if(jlx1264reset>0||1) {
+        if(jlx1264reset>0) {
             digitalWrite(rst, LOW);
-            //delay(50);
-<<<<<<< HEAD
-//            usleep(50000);
-                        usleep(500);
-=======
             usleep(50000);
-//                        usleep(500);
->>>>>>> fe79787d
             digitalWrite(rst, HIGH);
-//  delay(50);
-            usleep(500);
+            usleep(50000);
             jlx1264reset--;
 
             command(0xe2); // Soft Reset
@@ -705,12 +697,7 @@
 //        command(0x20); // Trim Contrast value range can be set from 0 to 63
 //        command(0xa2); // 1/9 bias ratio
         }
-<<<<<<< HEAD
                   command(0xe2); // Soft Reset
-=======
-        //         command(0xe2); // Soft Reset
-
->>>>>>> fe79787d
 
                   //command(0x2f); // Boost 3
         command(0xaf); // Open the display
@@ -749,19 +736,28 @@
 #else
             char *address = binary + i*128; //pointer
             write(spifd, address, 128);
-
 #endif
         }
      }
 };
 
-
-
 static int spilcdsizes[][2] = {{48, 84}, {64, 128}};
 
 static int detect(int driver) {
-    if(driver == -1)
-        return 1;
+    if(driver != -1)
+        return driver;
+    
+    FILE *f = fopen("/home/tc/.pypilot/lcddriver", "r");
+    if(!f)
+        return 0;
+    char drv[64];
+    fgets(drv, sizeof drv, f);
+    if(!strcmp(drv, "jlx12864"))
+        driver = 1;
+    else
+        driver = 0;
+    fclose(f);
+    
     return driver;
 }
 
