#!/usr/bin/env python
#
#   Copyright (C) 2019 Sean D'Epagnier
#
# This Program is free software; you can redistribute it and/or
# modify it under the terms of the GNU General Public
# License as published by the Free Software Foundation; either
# version 3 of the License, or (at your option) any later version.  

from __future__ import print_function
import wx, sys, subprocess, socket, os, time
from pypilot.ui import autopilot_control_ui
from pypilot.client import *

class AutopilotControl(autopilot_control_ui.AutopilotControlBase):
    ID_MESSAGES = 1000

    def __init__(self):
        super(AutopilotControl, self).__init__(None)
        self.sliderlabels = [-120, -40, -10, -5, 0, 5, 10, 40, 120]
        self.fgGains = self.swGains.GetSizer()

        self.host = False
        if len(sys.argv) > 1:
            self.host = sys.argv[1]

        self.client = False

        self.mode = 'compass'
        self.heading_command = 0
        self.heading = 0
        self.lastcommand = False
        self.recv = {}
        self.rudder = False
        self.apenabled = False
        self.tackstate = False
        #self.bCenter.Show(False)

        self.timer = wx.Timer(self, self.ID_MESSAGES)
        self.timer.Start(100)
        self.Bind(wx.EVT_TIMER, self.receive_messages, id=self.ID_MESSAGES)
        self.init()


    def init(self):
        self.stStatus.SetLabel('No Connection')
        self.client = pypilotClient(self.host)
        self.enumerated = False

        watchlist = ['ap.enabled', 'ap.mode', 'ap.heading_command',
                          'ap.tack.state', 'ap.tack.timeout', 'ap.tack.direction',
                          'ap.heading', 'ap.pilot',
                          'gps.source', 'wind.source',
                          'servo.controller', 'servo.engaged', 'servo.flags',
                          'rudder.angle']
        for name in watchlist:
            self.client.watch(name)

    def servo_command(self, command):
        if self.lastcommand != command or command != 0:
            self.lastcommand = command
            self.client.set('servo.command', command)

    def send_gain(self, name, gain):
        slidervalue = gain['slider'].GetValue() / 1000.0 * (gain['max'] - gain['min']) + gain['min']
        self.client.set(name, slidervalue)

    def set_mode_color(self):
        modecolors = {'compass': wx.GREEN, 'gps': wx.YELLOW,
                      'wind': wx.BLUE, 'true wind': wx.CYAN}
        if self.tbAP.GetValue() and self.mode in modecolors:
            color = modecolors[self.mode]
        else:
            color = wx.RED
        self.tbAP.SetForegroundColour(color)

    def enumerate_controls(self, value_list):
        self.tbAP.SetValue(False)
        self.set_mode_color()
        
        self.fgGains.Clear(True)
        self.gains = {}
        pilots = {}
        for name in value_list:
            sname = name.split('.')
            if len(sname) > 2 and sname[0] == 'ap' and sname[1] == 'pilot':
                pilots[sname[2]] = True
                
            if 'AutopilotGain' in value_list[name]:
                sizer = wx.FlexGridSizer( 0, 1, 0, 0 )
                sizer.AddGrowableRow( 2 )
                sizer.SetFlexibleDirection( wx.VERTICAL )
        
                self.client.watch(name)
                self.client.watch(name+'gain')

                lname = name
                sname = name.split('.')
                if len(sname) > 3 and sname[0] == 'ap' and sname[1] == 'pilot':
                    lname = sname[3]
                stname = wx.StaticText( self.swGains, wx.ID_ANY, lname)
                sizer.Add( stname, 0, wx.ALL, 5 )
                stvalue = wx.StaticText( self.swGains, wx.ID_ANY, '   N/A   ')
                sizer.Add( stvalue, 0, wx.ALL, 5 )
        
                hsizer = wx.FlexGridSizer( 1, 0, 0, 0 )
                hsizer.AddGrowableRow( 0 )
                hsizer.SetFlexibleDirection( wx.VERTICAL )
        
                gauge = wx.Gauge( self.swGains, wx.ID_ANY, 1000, wx.DefaultPosition, wx.Size( -1,-1 ), wx.SL_VERTICAL )
                hsizer.Add( gauge, 0, wx.ALL|wx.EXPAND, 5 )
                slider = wx.Slider( self.swGains, wx.ID_ANY, 0, 0, 1000, wx.DefaultPosition, wx.Size( -1,-1 ), wx.SL_VERTICAL| wx.SL_INVERSE)
                hsizer.Add( slider, 0, wx.ALL|wx.EXPAND, 5 )
        
                sizer.Add( hsizer, 1, wx.EXPAND, 5 )

                min_val, max_val = value_list[name]['min'], value_list[name]['max']
                gain = {'stname': stname, 'stvalue': stvalue, 'gauge': gauge, 'slider': slider, 'min': min_val, 'max': max_val, 'need_update': False, 'last_change': 0, 'sliderval': 0, 'sizer': sizer}
                self.gains[name] = gain
                def make_ongain(gain):
                    def do_gain(event):
                        gain['need_update'] = True
                        gain['last_change'] = time.monotonic()
                    return do_gain
                slider.Bind( wx.EVT_SCROLL, make_ongain(gain) )
                
        self.enumerate_gains()

        self.cPilot.Clear()
        for pilot in pilots:
            self.cPilot.Append(pilot)
                
        self.GetSizer().Fit(self)
        self.SetSize(wx.Size(570, 420))
        
<<<<<<< HEAD
        
=======
        for name in self.watchlist:
            if name in value_list:
                client.watch(name)

    def watch(self, name):
        if not name in self.watchlist:
            self.watchlist.append(name)
        if self.client:
            self.client.watch(name)

    def unwatch(self, name):
        if name in self.watchlist:
            self.watchlist.remove(name)
        if self.client:
            self.client.watch(name, False)
                
    def servo_command(self, command):
        if self.lastcommand != command or command != 0:
            self.lastcommand = command
            #if command > .2:
            #   command = .87
            #elif command < -.2:
            #    command = -.87
            self.client.set('servo.command', command)
            

    def send_gain(self, name, gain):
        slidervalue = gain['slider'].GetValue() / 1000.0 * (gain['max'] - gain['min']) + gain['min']
        self.client.set(name, slidervalue)

    def set_mode_color(self):
        modecolors = {'compass': wx.GREEN, 'gps': wx.YELLOW,
                      'wind': wx.BLUE, 'true wind': wx.CYAN}
        if self.tbAP.GetValue() and self.mode in modecolors:
            color = modecolors[self.mode]
        else:
            color = wx.RED
        self.tbAP.SetForegroundColour(color)

>>>>>>> 74dd70a2
    def receive_messages(self, event):
        if not self.enumerated:
            value_list = self.client.list_values(10)
            if value_list:
                self.enumerate_controls(value_list)
                self.enumerated = True
            return
        
        command = self.sCommand.GetValue()
        if command != 0:
            if self.tbAP.GetValue():
                self.heading_command += self.apply_command(command)
                self.client.set('ap.heading_command', self.heading_command)
                self.sCommand.SetValue(0)
            else:
                if True:
                    if command > 0:
                        command -= 1
                    elif command < 0:
                        command += 1
                self.servo_command(-command / 100.0)
                self.sCommand.SetValue(command)

        for gain_name in self.gains:
            gain = self.gains[gain_name]
            if gain['need_update']:
                self.send_gain(gain_name, gain)
                gain['need_update'] = False
                
            if gain['slider'].GetValue() != gain['sliderval'] and \
               time.monotonic() - gain['last_change'] > 1:
                gain['slider'].SetValue(gain['sliderval'])

                
        msgs = self.client.receive()

        for name in msgs:
            value = msgs[name]
            self.recv[name] = True

            found = False

            for gain_name in self.gains:
                gain = self.gains[gain_name]
                if name == gain_name:
                    gain['stvalue'].SetLabel('%.5f' % value)
                    gain['sliderval'] = (value-gain['min'])*1000/(gain['max'] - gain['min'])
                    found = True
                elif name == gain_name + 'gain':
                    v = abs(value) * 1000.0
                    if v < gain['gauge'].GetRange():
                        gain['gauge'].SetValue(v)
                        if value > 0:
                            gain['gauge'].SetBackgroundColour(wx.RED)
                        elif value < 0:
                            gain['gauge'].SetBackgroundColour(wx.GREEN)
                        else:
                            gain['gauge'].SetBackgroundColour(wx.LIGHT_GREY)
                    else:
                        gain['gauge'].SetValue(0)
                        gain['gauge'].SetBackgroundColour(wx.BLUE)

                    found = True

            if found:
                pass
#            elif name == 'servo.raw_command':
#                self.tbAP.SetValue(False)
#                self.tbAP.SetForegroundColour(wx.RED)
            elif name == 'ap.enabled':
                self.tbAP.SetValue(value)
                self.set_mode_color()
                self.apenabled = value
                self.bCenter.Show(not self.apenabled and self.rudder)
            elif name == 'rudder.angle':
                try:
                    value = round(value, 1)
                except:
                    pass
                self.rudder = value
                if (not (not self.apenabled and self.rudder)) == self.bCenter.IsShown():
                    self.bCenter.Show(not self.bCenter.IsShown())
                self.stRudder.SetLabel(str(value))
            elif name == 'ap.mode':
                rb = {'compass': self.rbCompass, 'gps': self.rbGPS, 'wind': self.rbWind, 'true wind': self.rbTrueWind}
                rb[value].SetValue(True)
                self.mode = value
                self.set_mode_color()
            elif name == 'ap.heading_command':
                self.stHeadingCommand.SetLabel('%.1f' % value)
                if command == 0:
                    self.heading_command = value
            elif name == 'ap.pilot':
                self.cPilot.SetStringSelection(value)
                self.enumerate_gains()
            elif name == 'gps.source':
                self.rbGPS.Enable(value != 'none')
                self.rbTrueWind.Enable(value != 'none' and self.rbWind.IsEnabled())
            elif name == 'wind.source':
                self.rbWind.Enable(value != 'none')
                self.rbTrueWind.Enable(value != 'none' and self.rbGPS.IsEnabled())
            elif name == 'ap.heading':
                self.stHeading.SetLabel('%.1f' % value)
                self.heading = value
            elif name == 'ap.tack.state':
                self.stTackState.SetLabel(value)
                self.bTack.SetLabel('Tack' if value == 'none' else 'Cancel')
                self.tackstate = value
            elif name == 'ap.tack.timeout':
                if self.tackstate == 'waiting':
                    self.stTackState.SetLabel(str(value))
            elif name == 'ap.tack.direction':
                self.cTackDirection.SetSelection(value == 'starboard')
            elif name == 'servo.engaged':
                self.stEngaged.SetLabel('Engaged' if value else 'Disengaged')
            elif name == 'servo.flags':
                self.stStatus.SetLabel(value)
            elif name == 'servo.controller':
                self.stController.SetLabel(value)
            elif name == 'servo.current':
                pass # timeout value to know we are receiving
            elif 'ap.pilot.' in name:
                pass
            else:
                print('warning: unhandled message "%s"' % name)

    def onAP( self, event ):
        if self.tbAP.GetValue():
            self.client.set('ap.heading_command', self.heading)
            self.client.set('ap.enabled', True)
        else:
            self.client.set('servo.command', 0)
            self.client.set('ap.enabled', False)

    def onMode( self, event):
        if self.rbGPS.GetValue():
            mode = 'gps'
        elif self.rbWind.GetValue():
            mode = 'wind'
        elif self.rbTrueWind.GetValue():
            mode = 'true wind'
        else:
            mode = 'compass'
        self.client.set('ap.mode', mode)

    def onPilot(self, event):
        self.client.set('ap.pilot', self.cPilot.GetStringSelection())

    def onTack(self, event):
        if self.bTack.GetLabel() == 'Tack':
            self.tackstate = 'begin'
        else:
            self.tackstate = 'none'
        self.client.set('ap.tack.state', self.tackstate)

    def onTackDirection(self, event):
        self.client.set('ap.tack.direction', 'port' if self.cTackDirection.GetSelection() else 'starboard')

    def onPaintControlSlider( self, event ):
        return
        # gtk3 is a bit broken
        if 'gtk3' in wx.version():
            return
        
        dc = wx.PaintDC( self.sCommand )        
        s = self.sCommand.GetSize()

        #dc.SetTextForeground(wx.BLACK)
        dc.SetPen(wx.Pen(wx.BLACK))
        dc.SetBrush(wx.TRANSPARENT_BRUSH)
        y = 10
        x = 0
        for l in self.sliderlabels:
            t = str(abs(l))
            tx = x
            if l > 0:
                tx -= dc.GetTextExtent(t)[0]

            dc.DrawText(t, tx, y)
            dc.DrawLine(x, 0, x, s.y)
            x += s.x / (len(self.sliderlabels) - 1)

    def enumerate_gains(self):
        while not self.fgGains.IsEmpty():
            self.fgGains.Detach(0)

        pilot = self.cPilot.GetStringSelection()
        for name in self.gains:
            if pilot in name or not 'ap.pilot.' in name:
                self.gains[name]['sizer'].ShowItems(True)
                self.fgGains.Add( self.gains[name]['sizer'], 1, wx.EXPAND, 5 )
            else:
                self.gains[name]['sizer'].ShowItems(False)

        s = self.GetSize()
        self.Fit()
        self.SetSize(s)
                
    def apply_command(self, command):
        r = self.sCommand.GetMax() - self.sCommand.GetMin() + 1.0
        p = (len(self.sliderlabels) - 1) * (command - self.sCommand.GetMin()) / r
        l0 = self.sliderlabels[int(p)]
        l1 = self.sliderlabels[int(p)+1]
        v = (p - int(p)) * (l1 - l0) + l0
        #print('a', command, r, p, l0, l1, v)
        return v        
    
    def onCommand( self, event ):
        if wx.GetMouseState().LeftIsDown():
            x = self.sCommand.ScreenToClient(wx.GetMousePosition()).x
            val = self.sCommand.GetMin() + (self.sCommand.GetMax() - self.sCommand.GetMin()) * x / self.sCommand.GetSize().x
            self.sCommand.SetValue(val)

    def onCenter( self, event ):
        self.client.set('servo.position_command', 0)

    def onScope( self, event ):
        subprocess.Popen(['pypilot_scope'] + sys.argv[1:])
	
    def onClient( self, event ):
        subprocess.Popen(['pypilot_client_wx'] + sys.argv[1:])
	
    def onCalibration( self, event ):
        subprocess.Popen(['pypilot_calibration'] + sys.argv[1:])
	
    def onClose( self, event ):
        self.Close()

def main():
    app = wx.App()
    AutopilotControl().Show()
    app.MainLoop()

if __name__ == "__main__":
    main()<|MERGE_RESOLUTION|>--- conflicted
+++ resolved
@@ -133,49 +133,6 @@
         self.GetSizer().Fit(self)
         self.SetSize(wx.Size(570, 420))
         
-<<<<<<< HEAD
-        
-=======
-        for name in self.watchlist:
-            if name in value_list:
-                client.watch(name)
-
-    def watch(self, name):
-        if not name in self.watchlist:
-            self.watchlist.append(name)
-        if self.client:
-            self.client.watch(name)
-
-    def unwatch(self, name):
-        if name in self.watchlist:
-            self.watchlist.remove(name)
-        if self.client:
-            self.client.watch(name, False)
-                
-    def servo_command(self, command):
-        if self.lastcommand != command or command != 0:
-            self.lastcommand = command
-            #if command > .2:
-            #   command = .87
-            #elif command < -.2:
-            #    command = -.87
-            self.client.set('servo.command', command)
-            
-
-    def send_gain(self, name, gain):
-        slidervalue = gain['slider'].GetValue() / 1000.0 * (gain['max'] - gain['min']) + gain['min']
-        self.client.set(name, slidervalue)
-
-    def set_mode_color(self):
-        modecolors = {'compass': wx.GREEN, 'gps': wx.YELLOW,
-                      'wind': wx.BLUE, 'true wind': wx.CYAN}
-        if self.tbAP.GetValue() and self.mode in modecolors:
-            color = modecolors[self.mode]
-        else:
-            color = wx.RED
-        self.tbAP.SetForegroundColour(color)
-
->>>>>>> 74dd70a2
     def receive_messages(self, event):
         if not self.enumerated:
             value_list = self.client.list_values(10)
